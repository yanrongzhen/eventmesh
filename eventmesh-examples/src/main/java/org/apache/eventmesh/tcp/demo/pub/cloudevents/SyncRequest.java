--- conflicted
+++ resolved
@@ -54,16 +54,9 @@
             .userAgent(userAgent)
             .build();
         try {
-<<<<<<< HEAD
-
             client = EventMeshTCPClientFactory.createEventMeshTCPClient(eventMeshTcpClientConfig, CloudEvent.class);
             client.init();
 
-=======
-            client = EventMeshTCPClientFactory.createEventMeshTCPClient(eventMeshTcpClientConfig, CloudEvent.class);
-            client.init();
-
->>>>>>> 476ba57a
             CloudEvent event = EventMeshTestUtils.generateCloudEventV1SyncRR();
             log.info("begin send rr msg: {}", event);
             Package response = client.rr(event, EventMeshCommon.DEFAULT_TIME_OUT_MILLS);
