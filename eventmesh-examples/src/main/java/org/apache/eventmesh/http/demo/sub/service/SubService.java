--- conflicted
+++ resolved
@@ -92,11 +92,7 @@
             try {
                 countDownLatch.await();
             } catch (InterruptedException e) {
-<<<<<<< HEAD
-                LOGGER.error("interrupted exception", e);
-=======
-                logger.warn("exception occurred when countDownLatch.await ", e);
->>>>>>> 76433e7e
+                LOGGER.error("exception occurred when countDownLatch.await", e);
             }
             LOGGER.info("stopThread start....");
             throw new RuntimeException();
@@ -114,21 +110,13 @@
             }
             eventMeshHttpConsumer.unsubscribe(unSubList, url);
         } catch (Exception e) {
-<<<<<<< HEAD
-            LOGGER.error("unsubscribe exception", e);
-=======
-            logger.warn("exception occurred when unsubscribe ", e);
->>>>>>> 76433e7e
+            LOGGER.error("exception occurred when unsubscribe", e);
         }
 
         try (final EventMeshHttpConsumer ignore = eventMeshHttpConsumer) {
             // close consumer
         } catch (Exception e) {
-<<<<<<< HEAD
-            LOGGER.error("close exception", e);
-=======
-            logger.warn("exception occurred when close consumer ", e);
->>>>>>> 76433e7e
+            LOGGER.error("exception occurred when close consumer", e);
         }
 
         LOGGER.info("end destory.");
