--- conflicted
+++ resolved
@@ -59,11 +59,7 @@
     private final AtomicBoolean started = new AtomicBoolean(false);
     private Properties properties;
     private PulsarClient pulsarClient;
-<<<<<<< HEAD
-
     private org.apache.pulsar.client.api.Consumer<byte[]> consumer;
-=======
->>>>>>> dbb8383d
     private EventListener eventListener;
 
     private ConcurrentHashMap<String, org.apache.pulsar.client.api.Consumer<byte[]>> consumerMap = new ConcurrentHashMap<>();
@@ -76,11 +72,8 @@
     @Override
     public void init(Properties properties) throws Exception {
         this.properties = properties;
-<<<<<<< HEAD
         String token = properties.getProperty(Constants.CONSUMER_TOKEN);
 
-=======
->>>>>>> dbb8383d
         try {
             ClientBuilder clientBuilder = PulsarClient.builder()
                 .serviceUrl(clientConfiguration.getServiceAddr());
