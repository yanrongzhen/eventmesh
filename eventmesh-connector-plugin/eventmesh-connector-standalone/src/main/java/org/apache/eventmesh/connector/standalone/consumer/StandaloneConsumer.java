--- conflicted
+++ resolved
@@ -51,9 +51,9 @@
         this.subscribeTaskTable = new ConcurrentHashMap<>(16);
         this.isStarted = new AtomicBoolean(false);
         this.consumeExecutorService = ThreadPoolFactory.createThreadPoolExecutor(
-            Runtime.getRuntime().availableProcessors() * 2,
-            Runtime.getRuntime().availableProcessors() * 2,
-            "StandaloneConsumerThread"
+                Runtime.getRuntime().availableProcessors() * 2,
+                Runtime.getRuntime().availableProcessors() * 2,
+                "StandaloneConsumerThread"
         );
     }
 
@@ -87,11 +87,7 @@
     @Override
     public void updateOffset(List<CloudEvent> cloudEvents, AbstractContext context) {
         cloudEvents.forEach(cloudEvent -> standaloneBroker.updateOffset(
-<<<<<<< HEAD
-            new TopicMetadata(cloudEvent.getSubject()), (Long) cloudEvent.getExtension("offset"))
-=======
                 new TopicMetadata(cloudEvent.getSubject()), Objects.requireNonNull((Long) cloudEvent.getExtension("offset")))
->>>>>>> c2c7038a
         );
 
     }
