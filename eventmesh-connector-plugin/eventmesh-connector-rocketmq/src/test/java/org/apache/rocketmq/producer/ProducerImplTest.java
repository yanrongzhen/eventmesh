--- conflicted
+++ resolved
@@ -95,23 +95,14 @@
 
 
         CloudEvent cloudEvent = CloudEventBuilder.v1()
-<<<<<<< HEAD
-            .withId("id1")
-            .withSource(URI.create("https://github.com/cloudevents/*****"))
-            .withType("producer.example")
-            .withSubject("HELLO_TOPIC")
-            .withData("hello world".getBytes())
-            .build();
-=======
                 .withId("id1")
                 .withSource(URI.create("https://github.com/cloudevents/*****"))
                 .withType("producer.example")
                 .withSubject("HELLO_TOPIC")
                 .withData("hello world".getBytes(Constants.DEFAULT_CHARSET))
                 .build();
->>>>>>> c2c7038a
         org.apache.eventmesh.api.SendResult result =
-            producer.send(cloudEvent);
+                producer.send(cloudEvent);
 
         assertThat(result.getMessageId()).isEqualTo("TestMsgID");
         Mockito.verify(rocketmqProducer).getDefaultMQProducerImpl();
@@ -130,12 +121,12 @@
 
         try {
             CloudEvent cloudEvent = CloudEventBuilder.v1()
-                .withId("id1")
-                .withSource(URI.create("https://github.com/cloudevents/*****"))
-                .withType("producer.example")
-                .withSubject("HELLO_TOPIC")
-                .withData(new byte[] {'a'})
-                .build();
+                    .withId("id1")
+                    .withSource(URI.create("https://github.com/cloudevents/*****"))
+                    .withType("producer.example")
+                    .withSubject("HELLO_TOPIC")
+                    .withData(new byte[]{'a'})
+                    .build();
             producer.send(cloudEvent);
             failBecauseExceptionWasNotThrown(ConnectorRuntimeException.class);
         } catch (Exception e) {
