--- conflicted
+++ resolved
@@ -64,7 +64,7 @@
         super.getRocketmqProducer().setPollNameServerInterval(60000);
 
         super.getRocketmqProducer().getDefaultMQProducerImpl().getmQClientFactory().getNettyClientConfig()
-            .setClientAsyncSemaphoreValue(eventMeshServerAsyncAccumulationThreshold);
+                .setClientAsyncSemaphoreValue(eventMeshServerAsyncAccumulationThreshold);
         super.getRocketmqProducer().setCompressMsgBodyOverHowmuch(10);
     }
 
@@ -72,13 +72,8 @@
     public SendResult send(CloudEvent cloudEvent) {
         this.checkProducerServiceState(rocketmqProducer.getDefaultMQProducerImpl());
         org.apache.rocketmq.common.message.Message msg =
-<<<<<<< HEAD
-            RocketMQMessageFactory.createWriter(cloudEvent.getSubject()).writeBinary(cloudEvent);
-        msg = supplySysProp(msg, cloudEvent);
-=======
-                RocketMQMessageFactory.createWriter(Objects.requireNonNull(cloudEvent.getSubject())).writeBinary(cloudEvent);
-        supplySysProp(msg, cloudEvent);
->>>>>>> c2c7038a
+                RocketMQMessageFactory.createWriter(Objects.requireNonNull(cloudEvent.getSubject())).writeBinary(cloudEvent);
+        supplySysProp(msg, cloudEvent);
         String messageId = null;
         try {
             org.apache.rocketmq.client.producer.SendResult sendResultRmq = this.rocketmqProducer.send(msg);
@@ -97,13 +92,8 @@
     public void sendOneway(CloudEvent cloudEvent) {
         this.checkProducerServiceState(this.rocketmqProducer.getDefaultMQProducerImpl());
         org.apache.rocketmq.common.message.Message msg =
-<<<<<<< HEAD
-            RocketMQMessageFactory.createWriter(cloudEvent.getSubject()).writeBinary(cloudEvent);
-        msg = supplySysProp(msg, cloudEvent);
-=======
-                RocketMQMessageFactory.createWriter(Objects.requireNonNull(cloudEvent.getSubject())).writeBinary(cloudEvent);
-        supplySysProp(msg, cloudEvent);
->>>>>>> c2c7038a
+                RocketMQMessageFactory.createWriter(Objects.requireNonNull(cloudEvent.getSubject())).writeBinary(cloudEvent);
+        supplySysProp(msg, cloudEvent);
         try {
             this.rocketmqProducer.sendOneway(msg);
         } catch (Exception e) {
@@ -116,11 +106,7 @@
     public void sendAsync(CloudEvent cloudEvent, SendCallback sendCallback) {
         this.checkProducerServiceState(this.rocketmqProducer.getDefaultMQProducerImpl());
         org.apache.rocketmq.common.message.Message msg =
-<<<<<<< HEAD
-            RocketMQMessageFactory.createWriter(cloudEvent.getSubject()).writeBinary(cloudEvent);
-=======
-                RocketMQMessageFactory.createWriter(Objects.requireNonNull(cloudEvent.getSubject())).writeBinary(cloudEvent);
->>>>>>> c2c7038a
+                RocketMQMessageFactory.createWriter(Objects.requireNonNull(cloudEvent.getSubject())).writeBinary(cloudEvent);
         msg = supplySysProp(msg, cloudEvent);
         try {
             this.rocketmqProducer.send(msg, this.sendCallbackConvert(msg, sendCallback));
@@ -131,15 +117,11 @@
     }
 
     public void request(CloudEvent cloudEvent, RequestReplyCallback rrCallback, long timeout)
-        throws InterruptedException, RemotingException, MQClientException, MQBrokerException {
-
-        this.checkProducerServiceState(this.rocketmqProducer.getDefaultMQProducerImpl());
-        org.apache.rocketmq.common.message.Message msg =
-<<<<<<< HEAD
-            RocketMQMessageFactory.createWriter(cloudEvent.getSubject()).writeBinary(cloudEvent);
-=======
-                RocketMQMessageFactory.createWriter(Objects.requireNonNull(cloudEvent.getSubject())).writeBinary(cloudEvent);
->>>>>>> c2c7038a
+            throws InterruptedException, RemotingException, MQClientException, MQBrokerException {
+
+        this.checkProducerServiceState(this.rocketmqProducer.getDefaultMQProducerImpl());
+        org.apache.rocketmq.common.message.Message msg =
+                RocketMQMessageFactory.createWriter(Objects.requireNonNull(cloudEvent.getSubject())).writeBinary(cloudEvent);
 
         supplySysProp(msg, cloudEvent);
 
@@ -149,11 +131,7 @@
     public void reply(final CloudEvent cloudEvent, final SendCallback sendCallback) {
         this.checkProducerServiceState(this.rocketmqProducer.getDefaultMQProducerImpl());
         org.apache.rocketmq.common.message.Message msg =
-<<<<<<< HEAD
-            RocketMQMessageFactory.createWriter(cloudEvent.getSubject()).writeBinary(cloudEvent);
-=======
-                RocketMQMessageFactory.createWriter(Objects.requireNonNull(cloudEvent.getSubject())).writeBinary(cloudEvent);
->>>>>>> c2c7038a
+                RocketMQMessageFactory.createWriter(Objects.requireNonNull(cloudEvent.getSubject())).writeBinary(cloudEvent);
         MessageAccessor.putProperty(msg, MessageConst.PROPERTY_MESSAGE_TYPE, MixAll.REPLY_MESSAGE_FLAG);
         supplySysProp(msg, cloudEvent);
 
@@ -209,26 +187,6 @@
 
     private org.apache.rocketmq.client.producer.SendCallback sendCallbackConvert(final Message message,
                                                                                  final SendCallback sendCallback) {
-<<<<<<< HEAD
-        org.apache.rocketmq.client.producer.SendCallback rmqSendCallback =
-            new org.apache.rocketmq.client.producer.SendCallback() {
-                @Override
-                public void onSuccess(org.apache.rocketmq.client.producer.SendResult sendResult) {
-                    sendCallback.onSuccess(CloudEventUtils.convertSendResult(sendResult));
-                }
-
-                @Override
-                public void onException(Throwable e) {
-                    String topic = message.getTopic();
-                    ConnectorRuntimeException onsEx = ProducerImpl.this.checkProducerException(topic, null, e);
-                    OnExceptionContext context = new OnExceptionContext();
-                    context.setTopic(topic);
-                    context.setException(onsEx);
-                    sendCallback.onException(context);
-                }
-            };
-        return rmqSendCallback;
-=======
         return new org.apache.rocketmq.client.producer.SendCallback() {
             @Override
             public void onSuccess(org.apache.rocketmq.client.producer.SendResult sendResult) {
@@ -245,7 +203,6 @@
                 sendCallback.onException(context);
             }
         };
->>>>>>> c2c7038a
     }
 
 }