--- conflicted
+++ resolved
@@ -152,15 +152,10 @@
             .getDefaultMQPushConsumerImpl().getConsumeMessageService();
         List<MessageExt> msgExtList = new ArrayList<>(cloudEvents.size());
         for (CloudEvent msg : cloudEvents) {
-<<<<<<< HEAD
-            msgExtList.add(CloudEventUtils.msgConvertExt(
-                RocketMQMessageFactory.createWriter(msg.getSubject()).writeBinary(msg)));
-=======
             if (msg != null) {
                 msgExtList.add(CloudEventUtils.msgConvertExt(
                     RocketMQMessageFactory.createWriter(msg.getSubject()).writeBinary(msg)));
             }
->>>>>>> c2c7038a
         }
         ((ConsumeMessageConcurrentlyService) consumeMessageService)
             .updateOffset(msgExtList, (EventMeshConsumeConcurrentlyContext) context);
