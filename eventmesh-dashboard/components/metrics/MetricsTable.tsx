/*
 * Licensed to the Apache Software Foundation (ASF) under one
 * or more contributor license agreements.  See the NOTICE file
 * distributed with this work for additional information
 * regarding copyright ownership.  The ASF licenses this file
 * to you under the Apache License, Version 2.0 (the
 * "License"); you may not use this file except in compliance
 * with the License.  You may obtain a copy of the License at
 *
 *   http://www.apache.org/licenses/LICENSE-2.0
 *
 * Unless required by applicable law or agreed to in writing,
 * software distributed under the License is distributed on an
 * "AS IS" BASIS, WITHOUT WARRANTIES OR CONDITIONS OF ANY
 * KIND, either express or implied.  See the License for the
 * specific language governing permissions and limitations
 * under the License.
 */

import {
  Text,
  Table,
  TableContainer,
  Tbody,
  Th,
  Thead,
  Tr,
  Td,
  Box,
} from '@chakra-ui/react';
import axios from 'axios';
import React, { useContext, useEffect, useState } from 'react';
import { AppContext } from '../../context/context';

interface EventMeshMetrics {
  maxHTTPTPS: number,
  avgHTTPTPS: number,
  maxHTTPCost: number,
  avgHTTPCost: number,
  avgHTTPBodyDecodeCost: number,
  httpDiscard: number,
  maxBatchSendMsgTPS: number,
  avgBatchSendMsgTPS: number,
  sendBatchMsgNumSum: number,
  sendBatchMsgFailNumSum: number,
  sendBatchMsgFailRate: number,
  sendBatchMsgDiscardNumSum: number,
  maxSendMsgTPS: number,
  avgSendMsgTPS: number,
  sendMsgNumSum: number,
  sendMsgFailNumSum: number,
  sendMsgFailRate: number,
  replyMsgNumSum: number,
  replyMsgFailNumSum: number,
  maxPushMsgTPS: number,
  avgPushMsgTPS: number,
  pushHTTPMsgNumSum: number,
  pushHTTPMsgFailNumSum: number,
  pushHTTPMsgFailRate: number,
  maxHTTPPushLatency : number,
  avgHTTPPushLatency : number,
  batchMsgQueueSize : number,
  sendMsgQueueSize : number,
  pushMsgQueueSize : number,
  retryHTTPQueueSize : number,
  avgBatchSendMsgCost : number,
  avgSendMsgCost : number,
  avgReplyMsgCost : number,

  // TCP Metrics
  retryTCPQueueSize: number,
  client2eventMeshTCPTPS : number,
  eventMesh2mqTCPTPS : number,
  mq2eventMeshTCPTPS : number,
  eventMesh2clientTCPTPS : number,
  allTCPTPS : number,
  allTCPConnections : number,
  subTopicTCPNum : number
}

const MetricsTable = () => {
  const { state } = useContext(AppContext);
  const [metrics, setMetrics] = useState<Partial<EventMeshMetrics>>({});

  useEffect(() => {
    const fetch = async () => {
      try {
        const { data } = await axios.get<EventMeshMetrics>(`${state.endpoint}/metrics`);
        setMetrics(data);
      } catch (error) {
        setMetrics({});
      }
    };

    fetch();
  }, []);

  type MetricRecord = Record<string, number | undefined>;
  const httpMetrics: MetricRecord = {
    'Max HTTP TPS': metrics.maxHTTPTPS,
    'Avg HTTP TPS': metrics.avgHTTPTPS,
    'Max HTTP Cost': metrics.maxHTTPCost,
    'Avg HTTP Cost': metrics.avgHTTPCost,
    'Avg HTTP Body Decode Cost': metrics.avgHTTPBodyDecodeCost,
    'HTTP Discard': metrics.httpDiscard,
  };
  const batchMetrics: MetricRecord = {
    'Max Batch Send Msg TPS': metrics.maxBatchSendMsgTPS,
    'Avg Batch Send Msg TPS': metrics.avgBatchSendMsgTPS,
    'Send Batch Msg Num Sum': metrics.sendBatchMsgNumSum,
    'Send Batch Msg Fail Num Sum': metrics.sendBatchMsgFailNumSum,
    'Send Batch Msg Fail Rate': metrics.sendBatchMsgFailRate,
    'Send Batch Msg Discard Num Sum': metrics.sendBatchMsgDiscardNumSum,
  };
  const sendMetrics: MetricRecord = {
    'Max Send Msg TPS': metrics.maxSendMsgTPS,
    'Avg Send Msg TPS': metrics.avgSendMsgTPS,
    'Send Msg Num Sum': metrics.sendMsgNumSum,
    'Send Msg Fail Num Sum': metrics.sendMsgFailNumSum,
    'Send Msg Fail Rate': metrics.sendMsgFailRate,
    'Reply Msg Num Sum': metrics.replyMsgNumSum,
    'Reply Msg Fail Num Sum': metrics.replyMsgFailNumSum,
  };
  const pushMetrics: MetricRecord = {
    'Max Push Msg TPS': metrics.maxPushMsgTPS,
    'Avg Push Msg TPS': metrics.avgPushMsgTPS,
    'Push HTTP Msg Num Sum': metrics.pushHTTPMsgNumSum,
    'Push HTTP Msg Fail Num Sum': metrics.pushHTTPMsgFailNumSum,
    'Push HTTP Msg Fail Rate': metrics.pushHTTPMsgFailRate,
    'Max HTTP Push Latency': metrics.maxHTTPPushLatency,
    'Avg HTTP Push Latency': metrics.avgHTTPPushLatency,
  };
  const tcpMetrics: MetricRecord = {
    'Retry TCP Queue Size': metrics.retryTCPQueueSize,
    'Client2eventMesh TCP TPS': metrics.client2eventMeshTCPTPS,
    'EventMesh2mq TCP TPS': metrics.eventMesh2mqTCPTPS,
    'MQ2eventMesh TCP TPS': metrics.mq2eventMeshTCPTPS,
    'EventMesh2client TCP TPS': metrics.eventMesh2clientTCPTPS,
    'All TCP TPS': metrics.allTCPTPS,
    'All TCP Connections': metrics.allTCPConnections,
    'Sub Topic TCP Num': metrics.subTopicTCPNum,
  };

  const convertConfigurationToTable = (
    metricRecord: Record<string, string | number | boolean | undefined>,
  ) => Object.entries(metricRecord).map(([key, value]) => {
    if (value === undefined) {
      return (
        <Tr>
          <Td>{key}</Td>
          <Td>Undefined</Td>
        </Tr>
      );
    }

    return (
      <Tr>
        <Td>{key}</Td>
        <Td>{value.toString()}</Td>
      </Tr>
    );
  });

  if (Object.keys(metrics).length === 0) {
<<<<<<< HEAD
    return null;
=======
    return (
      <Box
        maxW="full"
        bg="white"
        borderWidth="2px"
        borderRadius="md"
        borderColor="rgb(211,85,25)"
        overflow="hidden"
        p="4"
        mt="4"
        opacity="0.8"
      >
        <Text fontSize="l" fontWeight="semibold" color="rgb(211,85,25)" textAlign={['left', 'center']}>
          EventMesh Daemon Not Connected
        </Text>
      </Box>
    );
>>>>>>> 52e74fa4
  }
  return (
    <>
      <Box
        maxW="full"
        bg="white"
        borderWidth="1px"
        borderRadius="md"
        overflow="hidden"
        p="4"
        mt="4"
      >
        <Text
          w="full"
        >
          EventMesh HTTP Metrics
        </Text>

        <TableContainer mt="4">
          <Table variant="simple">
            <Thead>
              <Tr>
                <Th>Metric</Th>
                <Th>Value</Th>
              </Tr>
            </Thead>
            <Tbody>
              {convertConfigurationToTable(httpMetrics)}
            </Tbody>
          </Table>
        </TableContainer>

        <Text
          w="full"
          mt="4"
        >
          HTTP Batch Metrics
        </Text>

        <TableContainer mt="4">
          <Table variant="simple">
            <Thead>
              <Tr>
                <Th>Metric</Th>
                <Th>Value</Th>
              </Tr>
            </Thead>
            <Tbody>
              {convertConfigurationToTable(batchMetrics)}
            </Tbody>
          </Table>
        </TableContainer>

        <Text
          w="full"
          mt="4"
        >
          HTTP Send Metrics
        </Text>

        <TableContainer mt="4">
          <Table variant="simple">
            <Thead>
              <Tr>
                <Th>Metric</Th>
                <Th>Value</Th>
              </Tr>
            </Thead>
            <Tbody>
              {convertConfigurationToTable(sendMetrics)}
            </Tbody>
          </Table>
        </TableContainer>

        <Text
          w="full"
          mt="4"
        >
          HTTP Push Metrics
        </Text>

        <TableContainer mt="4">
          <Table variant="simple">
            <Thead>
              <Tr>
                <Th>Metric</Th>
                <Th>Value</Th>
              </Tr>
            </Thead>
            <Tbody>
              {convertConfigurationToTable(pushMetrics)}
            </Tbody>
          </Table>
        </TableContainer>
      </Box>
      <Box
        maxW="full"
        bg="white"
        borderWidth="1px"
        borderRadius="md"
        overflow="hidden"
        p="4"
        mt="4"
      >

        <Text
          w="full"
          mt="4"
        >
          TCP Metrics
        </Text>

        <TableContainer mt="4">
          <Table variant="simple">
            <Thead>
              <Tr>
                <Th>Metric</Th>
                <Th>Value</Th>
              </Tr>
            </Thead>
            <Tbody>
              {convertConfigurationToTable(tcpMetrics)}
            </Tbody>
          </Table>
        </TableContainer>

      </Box>
    </>
  );
};

export default MetricsTable;<|MERGE_RESOLUTION|>--- conflicted
+++ resolved
@@ -162,9 +162,6 @@
   });
 
   if (Object.keys(metrics).length === 0) {
-<<<<<<< HEAD
-    return null;
-=======
     return (
       <Box
         maxW="full"
@@ -182,7 +179,6 @@
         </Text>
       </Box>
     );
->>>>>>> 52e74fa4
   }
   return (
     <>
