/*
 * Licensed to the Apache Software Foundation (ASF) under one
 * or more contributor license agreements.  See the NOTICE file
 * distributed with this work for additional information
 * regarding copyright ownership.  The ASF licenses this file
 * to you under the Apache License, Version 2.0 (the
 * "License"); you may not use this file except in compliance
 * with the License.  You may obtain a copy of the License at
 *
 *   http://www.apache.org/licenses/LICENSE-2.0
 *
 * Unless required by applicable law or agreed to in writing,
 * software distributed under the License is distributed on an
 * "AS IS" BASIS, WITHOUT WARRANTIES OR CONDITIONS OF ANY
 * KIND, either express or implied.  See the License for the
 * specific language governing permissions and limitations
 * under the License.
 */

/* eslint-disable react/jsx-props-no-spreading */
import React, { ReactNode } from 'react';
import {
  IconButton,
  Box,
  CloseButton,
  Flex,
  Icon,
  useColorModeValue,
  Link,
  Drawer,
  DrawerContent,
  Text,
  useDisclosure,
  BoxProps,
  FlexProps,
} from '@chakra-ui/react';
import {
  FiList,
  FiGrid,
  FiServer,
  FiDatabase,
  FiMenu,
} from 'react-icons/fi';
import { IconType } from 'react-icons';

interface LinkItemProps {
  name: string;
  icon: IconType;
  href: string;
}

const LinkItems: Array<LinkItemProps> = [
  { name: 'Overview', icon: FiList, href: '/' },
<<<<<<< HEAD
=======
  { name: 'Metrics', icon: FiMenu, href: '/metrics' },
  { name: 'Registry', icon: FiDatabase, href: '/registry' },
>>>>>>> 52e74fa4
  { name: 'TCP Client', icon: FiServer, href: '/tcp' },
  { name: 'HTTP Client', icon: FiServer, href: '/http' },
  { name: 'gRPC Client', icon: FiServer, href: '/grpc' },
  { name: 'Topic', icon: FiGrid, href: '/topic' },
  { name: 'Event', icon: FiDatabase, href: '/event' },
];

interface NavItemProps extends FlexProps {
  icon: IconType;
  href: string;
  children: string | number;
}

const NavItem = ({
  icon, href, children, ...rest
}: NavItemProps) => (
  <Link
    href={href}
    style={{ textDecoration: 'none' }}
    _focus={{ boxShadow: 'none' }}
  >
    <Flex
      align="center"
      p="4"
      mx="4"
      borderRadius="lg"
      role="group"
      cursor="pointer"
      _hover={{
        bg: 'blue.500',
        color: 'white',
      }}
      {...rest}
    >
      {icon && (
      <Icon
        mr="4"
        fontSize="16"
        _groupHover={{
          color: 'white',
        }}
        as={icon}
      />
      )}
      {children}
    </Flex>
  </Link>
);

interface SidebarProps extends BoxProps {
  onClose: () => void;
}

const SidebarContent = ({ onClose, ...rest }: SidebarProps) => (
  <Box
    bg={useColorModeValue('white', 'gray.900')}
    borderRight="1px"
    borderRightColor={useColorModeValue('gray.200', 'gray.700')}
    w={{ base: 'full', md: 60 }}
    pos="fixed"
    h="full"
    {...rest}
  >
    <Flex h="20" alignItems="center" mx="8" justifyContent="space-between">
      <Text fontSize="2xl" fontWeight="bold">
        EventMesh
      </Text>
      <CloseButton display={{ base: 'flex', md: 'none' }} onClick={onClose} />
    </Flex>
    {LinkItems.map((link) => (
      <NavItem key={link.name} href={link.href} icon={link.icon}>
        {link.name}
      </NavItem>
    ))}
  </Box>
);

interface MobileProps extends FlexProps {
  onOpen: () => void;
}

const MobileNav = ({ onOpen }: MobileProps) => (
  <Flex
    ml={{ base: 0, md: 60 }}
    px={{ base: 4, md: 24 }}
    height="20"
    alignItems="center"
    bg={useColorModeValue('white', 'gray.900')}
    borderBottomWidth="1px"
    borderBottomColor={useColorModeValue('gray.200', 'gray.700')}
    justifyContent="flex-start"
    display={{ base: 'flex', md: 'none' }}
  >
    <IconButton
      variant="outline"
      onClick={onOpen}
      aria-label="open menu"
      icon={<FiMenu />}
    />

    <Text fontSize="2xl" ml="8" fontWeight="bold">
      EventMesh
    </Text>
  </Flex>
);

const Sidebar = ({ children }: { children: ReactNode }) => {
  const { isOpen, onOpen, onClose } = useDisclosure();
  return (
    <Box minH="100vh" bg={useColorModeValue('gray.100', 'gray.900')}>
      <SidebarContent
        onClose={() => onClose}
        display={{ base: 'none', md: 'block' }}
      />
      <Drawer
        autoFocus={false}
        isOpen={isOpen}
        placement="left"
        onClose={onClose}
        returnFocusOnClose={false}
        onOverlayClick={onClose}
        size="full"
      >
        <DrawerContent>
          <SidebarContent onClose={onClose} />
        </DrawerContent>
      </Drawer>

      <MobileNav onOpen={onOpen} />
      <Box ml={{ base: 0, md: 60 }} p="4">
        {children}
      </Box>
    </Box>
  );
};

export default Sidebar;<|MERGE_RESOLUTION|>--- conflicted
+++ resolved
@@ -51,11 +51,8 @@
 
 const LinkItems: Array<LinkItemProps> = [
   { name: 'Overview', icon: FiList, href: '/' },
-<<<<<<< HEAD
-=======
   { name: 'Metrics', icon: FiMenu, href: '/metrics' },
   { name: 'Registry', icon: FiDatabase, href: '/registry' },
->>>>>>> 52e74fa4
   { name: 'TCP Client', icon: FiServer, href: '/tcp' },
   { name: 'HTTP Client', icon: FiServer, href: '/http' },
   { name: 'gRPC Client', icon: FiServer, href: '/grpc' },
