/*
 * Licensed to the Apache Software Foundation (ASF) under one or more
 * contributor license agreements.  See the NOTICE file distributed with
 * this work for additional information regarding copyright ownership.
 * The ASF licenses this file to You under the Apache License, Version 2.0
 * (the "License"); you may not use this file except in compliance with
 * the License.  You may obtain a copy of the License at
 *
 *     http://www.apache.org/licenses/LICENSE-2.0
 *
 * Unless required by applicable law or agreed to in writing, software
 * distributed under the License is distributed on an "AS IS" BASIS,
 * WITHOUT WARRANTIES OR CONDITIONS OF ANY KIND, either express or implied.
 * See the License for the specific language governing permissions and
 * limitations under the License.
 */

package org.apache.eventmesh.client.grpc.util;

import org.apache.eventmesh.client.grpc.config.EventMeshGrpcClientConfig;
import org.apache.eventmesh.common.EventMeshMessage;
import org.apache.eventmesh.common.enums.EventMeshProtocolType;
import org.apache.eventmesh.common.protocol.SubscriptionItem;
import org.apache.eventmesh.common.protocol.SubscriptionMode;
import org.apache.eventmesh.common.protocol.SubscriptionType;
import org.apache.eventmesh.common.protocol.grpc.cloudevents.CloudEvent;
import org.apache.eventmesh.common.protocol.grpc.cloudevents.CloudEvent.CloudEventAttributeValue;
import org.apache.eventmesh.common.protocol.grpc.cloudevents.CloudEventBatch;
import org.apache.eventmesh.common.protocol.grpc.common.EventMeshCloudEventUtils;
import org.apache.eventmesh.common.protocol.grpc.common.ProtocolKey;
import org.apache.eventmesh.common.utils.JsonUtils;

import java.net.URI;
import java.util.ArrayList;
import java.util.HashSet;
import java.util.List;
import java.util.Map;
import java.util.Set;
import java.util.UUID;

import org.junit.jupiter.api.Assertions;
import org.junit.jupiter.api.BeforeEach;
import org.junit.jupiter.api.Test;

import io.cloudevents.core.builder.CloudEventBuilder;

public class EventMeshCloudEventBuilderTest {

    private EventMeshGrpcClientConfig clientConfig;

    @BeforeEach
    public void init() {
        clientConfig = EventMeshGrpcClientConfig.builder().build();
    }

    @Test
    public void testBuildCommonCloudEventAttributes() {

        Map<String, CloudEventAttributeValue> attributeValueMap = EventMeshCloudEventBuilder.buildCommonCloudEventAttributes(
            clientConfig, EventMeshProtocolType.CLOUD_EVENTS);
<<<<<<< HEAD
        Assert.assertNotNull(attributeValueMap);
        Assert.assertEquals(EventMeshProtocolType.CLOUD_EVENTS.protocolTypeName(),
=======
        Assertions.assertNotNull(attributeValueMap);
        Assertions.assertEquals(EventMeshProtocolType.CLOUD_EVENTS.protocolTypeName(),
>>>>>>> 75082515
            attributeValueMap.get(ProtocolKey.PROTOCOL_TYPE).getCeString());
        Map<String, CloudEventAttributeValue> attributeValueMap1 = EventMeshCloudEventBuilder.buildCommonCloudEventAttributes(
            clientConfig, EventMeshProtocolType.EVENT_MESH_MESSAGE);
        Assertions.assertNotNull(attributeValueMap1);
        Assertions.assertEquals(EventMeshProtocolType.EVENT_MESH_MESSAGE.protocolTypeName(),
            attributeValueMap1.get(ProtocolKey.PROTOCOL_TYPE).getCeString());
        Map<String, CloudEventAttributeValue> attributeValueMap2 = EventMeshCloudEventBuilder.buildCommonCloudEventAttributes(
            clientConfig, EventMeshProtocolType.OPEN_MESSAGE);
<<<<<<< HEAD
        Assert.assertNotNull(attributeValueMap2);
        Assert.assertEquals(EventMeshProtocolType.OPEN_MESSAGE.protocolTypeName(),
=======
        Assertions.assertNotNull(attributeValueMap2);
        Assertions.assertEquals(EventMeshProtocolType.OPEN_MESSAGE.protocolTypeName(),
>>>>>>> 75082515
            attributeValueMap2.get(ProtocolKey.PROTOCOL_TYPE).getCeString());

    }

    @Test
    public void testBuildEventSubscription() {
        List<SubscriptionItem> subscriptionItems = new ArrayList<>();
        for (int i = 0; i < 5; ++i) {
            SubscriptionItem item = new SubscriptionItem();
            item.setMode(i % 2 == 0 ? SubscriptionMode.CLUSTERING : SubscriptionMode.BROADCASTING);
            item.setTopic("mxsm" + i);
            item.setType(i % 2 == 1 ? SubscriptionType.SYNC : SubscriptionType.ASYNC);
            subscriptionItems.add(item);
        }
<<<<<<< HEAD
        CloudEvent cloudEvent =
            EventMeshCloudEventBuilder.buildEventSubscription(clientConfig, EventMeshProtocolType.EVENT_MESH_MESSAGE, "127.0.0.1",
                subscriptionItems);
        Assert.assertNotNull(cloudEvent);
=======
        CloudEvent cloudEvent = EventMeshCloudEventBuilder.buildEventSubscription(clientConfig, EventMeshProtocolType.EVENT_MESH_MESSAGE, "127.0.0.1",
            subscriptionItems);
        Assertions.assertNotNull(cloudEvent);
>>>>>>> 75082515
    }

    @Test
    public void testBuildEventMeshCloudEvent() {
        String id = UUID.randomUUID().toString();
        io.cloudevents.CloudEvent event =
            CloudEventBuilder.v1().withType("eventmesh").withSource(URI.create("/")).withId(id).build();
        EventMeshMessage meshMessage = EventMeshMessage.builder().build();
        Exception exception = null;
        try {
            EventMeshCloudEventBuilder.buildEventMeshCloudEvent(event, clientConfig, EventMeshProtocolType.EVENT_MESH_MESSAGE);
        } catch (ClassCastException e) {
            exception = e;
        }
        Assertions.assertNotNull(exception);
        CloudEvent cloudEvent = EventMeshCloudEventBuilder.buildEventMeshCloudEvent(event, clientConfig, EventMeshProtocolType.CLOUD_EVENTS);
        Assertions.assertNotNull(cloudEvent);
        Assertions.assertEquals("eventmesh", cloudEvent.getType());
        Assertions.assertEquals(id, cloudEvent.getId());
        Exception exception1 = null;
        try {
            EventMeshCloudEventBuilder.buildEventMeshCloudEvent(meshMessage, clientConfig, EventMeshProtocolType.CLOUD_EVENTS);
        } catch (ClassCastException e) {
            exception1 = e;
        }
        Assertions.assertNotNull(exception1);
        EventMeshMessage meshMessage1 = EventMeshMessage.builder().uniqueId(id).build();
        CloudEvent cloudEvent1 = EventMeshCloudEventBuilder.buildEventMeshCloudEvent(meshMessage1, clientConfig,
            EventMeshProtocolType.EVENT_MESH_MESSAGE);
        Assertions.assertNotNull(cloudEvent1);
        Assertions.assertEquals("org.apache.eventmesh", cloudEvent1.getType());
        Assertions.assertEquals(id, EventMeshCloudEventUtils.getUniqueId(cloudEvent1));

    }

    @Test
    public void testBuildEventMeshCloudEventBatch() {
        List<io.cloudevents.CloudEvent> cloudEventList = new ArrayList<>();
        CloudEventBatch cloudEventBatch = EventMeshCloudEventBuilder.buildEventMeshCloudEventBatch(cloudEventList, clientConfig,
            EventMeshProtocolType.CLOUD_EVENTS);
        Assertions.assertNull(cloudEventBatch);
        CloudEventBatch cloudEventBatch1 = EventMeshCloudEventBuilder.buildEventMeshCloudEventBatch(null, clientConfig,
            EventMeshProtocolType.CLOUD_EVENTS);
        Assertions.assertNull(cloudEventBatch1);
        List<io.cloudevents.CloudEvent> cloudEventList2 = new ArrayList<>();
        for (int i = 0; i < 3; ++i) {
            String id = UUID.randomUUID().toString();
            io.cloudevents.CloudEvent event =
                CloudEventBuilder.v1().withType("eventmesh" + i).withSource(URI.create("/")).withId(id).build();
            cloudEventList2.add(event);
        }
        CloudEventBatch cloudEventBatch2 = EventMeshCloudEventBuilder.buildEventMeshCloudEventBatch(cloudEventList2, clientConfig,
            EventMeshProtocolType.CLOUD_EVENTS);
        Assertions.assertNotNull(cloudEventBatch2);

        List<EventMeshMessage> messageList = new ArrayList<>();
        for (int i = 0; i < 3; ++i) {
            EventMeshMessage meshMessage1 = EventMeshMessage.builder().uniqueId(UUID.randomUUID().toString()).build();
            messageList.add(meshMessage1);
        }
        CloudEventBatch cloudEventBatch3 = EventMeshCloudEventBuilder.buildEventMeshCloudEventBatch(messageList, clientConfig,
            EventMeshProtocolType.EVENT_MESH_MESSAGE);
        Assertions.assertNotNull(cloudEventBatch3);
        Assertions.assertEquals(3, cloudEventBatch3.getEventsCount());
    }

    @Test
    public void testBuildMessageFromEventMeshCloudEvent() {

        Object object = EventMeshCloudEventBuilder.buildMessageFromEventMeshCloudEvent(null, EventMeshProtocolType.CLOUD_EVENTS);
        Assertions.assertNull(object);
        CloudEvent eventmesh = CloudEvent.newBuilder().setSpecVersion("1.0").setType("eventmesh").setSource(URI.create("/").toString())
            .setId(UUID.randomUUID().toString()).build();
        Object event = EventMeshCloudEventBuilder.buildMessageFromEventMeshCloudEvent(eventmesh, EventMeshProtocolType.CLOUD_EVENTS);
        Assertions.assertNull(event);
        CloudEvent eventmesh1 = CloudEvent.newBuilder().setSpecVersion("1.0").setType("eventmesh").setSource(URI.create("/").toString())
            .setId(UUID.randomUUID().toString()).putAttributes(ProtocolKey.SEQ_NUM, CloudEventAttributeValue.newBuilder().setCeString("1").build())
            .build();
        Object event1 = EventMeshCloudEventBuilder.buildMessageFromEventMeshCloudEvent(eventmesh1, EventMeshProtocolType.CLOUD_EVENTS);
        Assertions.assertTrue(event1 instanceof io.cloudevents.CloudEvent);
        Object event2 = EventMeshCloudEventBuilder.buildMessageFromEventMeshCloudEvent(eventmesh1, EventMeshProtocolType.EVENT_MESH_MESSAGE);
        Assertions.assertTrue(event2 instanceof EventMeshMessage);

        final Map<String, CloudEventAttributeValue> attributeValueMap = EventMeshCloudEventBuilder.buildCommonCloudEventAttributes(clientConfig,
            EventMeshProtocolType.EVENT_MESH_MESSAGE);
        attributeValueMap.put(ProtocolKey.CONSUMERGROUP, CloudEventAttributeValue.newBuilder().setCeString(clientConfig.getConsumerGroup()).build());
        attributeValueMap.put(ProtocolKey.DATA_CONTENT_TYPE, CloudEventAttributeValue.newBuilder().setCeString("application/json").build());
        Set<SubscriptionItem> set = new HashSet<>();
        SubscriptionItem subscriptionItem = new SubscriptionItem("111", SubscriptionMode.CLUSTERING, SubscriptionType.SYNC);
        set.add(subscriptionItem);
        CloudEvent eventmesh2 = CloudEvent.newBuilder().setSpecVersion("1.0").setType("eventmesh").setSource(URI.create("/").toString())
            .setId(UUID.randomUUID().toString()).putAllAttributes(attributeValueMap).setTextData(JsonUtils.toJSONString(set)).build();
        Object event4 = EventMeshCloudEventBuilder.buildMessageFromEventMeshCloudEvent(eventmesh2, EventMeshProtocolType.CLOUD_EVENTS);
        Assertions.assertTrue(event4 instanceof Set);
    }
}<|MERGE_RESOLUTION|>--- conflicted
+++ resolved
@@ -58,13 +58,8 @@
 
         Map<String, CloudEventAttributeValue> attributeValueMap = EventMeshCloudEventBuilder.buildCommonCloudEventAttributes(
             clientConfig, EventMeshProtocolType.CLOUD_EVENTS);
-<<<<<<< HEAD
-        Assert.assertNotNull(attributeValueMap);
-        Assert.assertEquals(EventMeshProtocolType.CLOUD_EVENTS.protocolTypeName(),
-=======
         Assertions.assertNotNull(attributeValueMap);
         Assertions.assertEquals(EventMeshProtocolType.CLOUD_EVENTS.protocolTypeName(),
->>>>>>> 75082515
             attributeValueMap.get(ProtocolKey.PROTOCOL_TYPE).getCeString());
         Map<String, CloudEventAttributeValue> attributeValueMap1 = EventMeshCloudEventBuilder.buildCommonCloudEventAttributes(
             clientConfig, EventMeshProtocolType.EVENT_MESH_MESSAGE);
@@ -73,13 +68,8 @@
             attributeValueMap1.get(ProtocolKey.PROTOCOL_TYPE).getCeString());
         Map<String, CloudEventAttributeValue> attributeValueMap2 = EventMeshCloudEventBuilder.buildCommonCloudEventAttributes(
             clientConfig, EventMeshProtocolType.OPEN_MESSAGE);
-<<<<<<< HEAD
-        Assert.assertNotNull(attributeValueMap2);
-        Assert.assertEquals(EventMeshProtocolType.OPEN_MESSAGE.protocolTypeName(),
-=======
         Assertions.assertNotNull(attributeValueMap2);
         Assertions.assertEquals(EventMeshProtocolType.OPEN_MESSAGE.protocolTypeName(),
->>>>>>> 75082515
             attributeValueMap2.get(ProtocolKey.PROTOCOL_TYPE).getCeString());
 
     }
@@ -94,16 +84,9 @@
             item.setType(i % 2 == 1 ? SubscriptionType.SYNC : SubscriptionType.ASYNC);
             subscriptionItems.add(item);
         }
-<<<<<<< HEAD
-        CloudEvent cloudEvent =
-            EventMeshCloudEventBuilder.buildEventSubscription(clientConfig, EventMeshProtocolType.EVENT_MESH_MESSAGE, "127.0.0.1",
-                subscriptionItems);
-        Assert.assertNotNull(cloudEvent);
-=======
         CloudEvent cloudEvent = EventMeshCloudEventBuilder.buildEventSubscription(clientConfig, EventMeshProtocolType.EVENT_MESH_MESSAGE, "127.0.0.1",
             subscriptionItems);
         Assertions.assertNotNull(cloudEvent);
->>>>>>> 75082515
     }
 
     @Test
