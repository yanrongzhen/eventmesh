/*
 * Licensed to the Apache Software Foundation (ASF) under one or more
 * contributor license agreements.  See the NOTICE file distributed with
 * this work for additional information regarding copyright ownership.
 * The ASF licenses this file to You under the Apache License, Version 2.0
 * (the "License"); you may not use this file except in compliance with
 * the License.  You may obtain a copy of the License at
 *
 *     http://www.apache.org/licenses/LICENSE-2.0
 *
 * Unless required by applicable law or agreed to in writing, software
 * distributed under the License is distributed on an "AS IS" BASIS,
 * WITHOUT WARRANTIES OR CONDITIONS OF ANY KIND, either express or implied.
 * See the License for the specific language governing permissions and
 * limitations under the License.
 */
<<<<<<< HEAD
package org.apache.eventmesh.webhook.api;
=======
>>>>>>> 5a879d0b

package org.apache.eventmesh.webhook.api;

import java.util.ArrayList;
import java.util.HashMap;
import java.util.HashSet;
import java.util.List;
import java.util.Map;
import java.util.Set;

/**
 * Manufacturer information summary entity
<<<<<<< HEAD
 * @author Jelly Mai
=======
>>>>>>> 5a879d0b
 */
public class ManufacturerObject {

    private Set<String> manufacturerSet = new HashSet<>();

    private Map<String, List<String>> manufacturerEventMap = new HashMap<>();


    public Set<String> getManufacturerSet() {
        return manufacturerSet;
    }

    public Set<String> addManufacturer(String manufacturer) {
        manufacturerSet.add(manufacturer);
        return manufacturerSet;
    }

    public Set<String> removeManufacturer(String manufacturer) {
        manufacturerSet.remove(manufacturer);
        return manufacturerSet;
    }

    public Map<String, List<String>> getManufacturerEventMap() {
        return manufacturerEventMap;
    }

    public void setManufacturerEventMap(Map<String, List<String>> manufacturerEventMap) {
        this.manufacturerEventMap = manufacturerEventMap;
    }

    public List<String> getManufacturerEvents(String manufacturerName) {
        if (!manufacturerEventMap.containsKey(manufacturerName)) {
            List<String> m = new ArrayList<>();
            manufacturerEventMap.put(manufacturerName, m);
            return m;
        }
        return manufacturerEventMap.get(manufacturerName);
    }
}<|MERGE_RESOLUTION|>--- conflicted
+++ resolved
@@ -14,11 +14,6 @@
  * See the License for the specific language governing permissions and
  * limitations under the License.
  */
-<<<<<<< HEAD
-package org.apache.eventmesh.webhook.api;
-=======
->>>>>>> 5a879d0b
-
 package org.apache.eventmesh.webhook.api;
 
 import java.util.ArrayList;
@@ -30,10 +25,7 @@
 
 /**
  * Manufacturer information summary entity
-<<<<<<< HEAD
  * @author Jelly Mai
-=======
->>>>>>> 5a879d0b
  */
 public class ManufacturerObject {
 
