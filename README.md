--- conflicted
+++ resolved
@@ -43,11 +43,7 @@
 
 **Protocol:**
 
-<<<<<<< HEAD
 The protocol of eventmesh is easier and convenient, you can read more [here](docs/en/instructions/eventmesh-runtime-protocol.md)
-=======
-The protocol of eventmesh is easier and convenient, you can read more [here](docs/cn/instructions/eventmesh-runtime-protocol.zh-CN.md).
->>>>>>> ef92e8a6
 
 ## RoadMap
 | version | feature |
