/*
 * Licensed to the Apache Software Foundation (ASF) under one or more
 * contributor license agreements.  See the NOTICE file distributed with
 * this work for additional information regarding copyright ownership.
 * The ASF licenses this file to You under the Apache License, Version 2.0
 * (the "License"); you may not use this file except in compliance with
 * the License.  You may obtain a copy of the License at
 *
 *     http://www.apache.org/licenses/LICENSE-2.0
 *
 * Unless required by applicable law or agreed to in writing, software
 * distributed under the License is distributed on an "AS IS" BASIS,
 * WITHOUT WARRANTIES OR CONDITIONS OF ANY KIND, either express or implied.
 * See the License for the specific language governing permissions and
 * limitations under the License.
 */

plugins {
    id 'java'
    id 'com.google.protobuf' version '0.8.17'
}

repositories {
    mavenCentral()
}

<<<<<<< HEAD
def grpcVersion = '1.48.0' // CURRENT_GRPC_VERSION
def protobufVersion = '3.5.1'
=======
def grpcVersion = '1.42.2' // CURRENT_GRPC_VERSION
def protobufVersion = '3.21.5'
>>>>>>> c2c7038a
def protocVersion = protobufVersion

dependencies {
    implementation ("io.grpc:grpc-protobuf:${grpcVersion}") {
        exclude group: "com.google.protobuf", module: "protobuf-java"
    }
    implementation("com.google.protobuf:protobuf-java:${protobufVersion}")
    implementation "io.grpc:grpc-stub:${grpcVersion}"
    implementation "com.google.protobuf:protobuf-java-util:${protobufVersion}"
    implementation "javax.annotation:javax.annotation-api:1.3.2"
    testImplementation 'org.junit.jupiter:junit-jupiter-api:5.6.0'
    testRuntimeOnly 'org.junit.jupiter:junit-jupiter-engine'
}

protobuf {
    protoc { artifact = "com.google.protobuf:protoc:${protocVersion}" }
    plugins {
        grpc { artifact = "io.grpc:protoc-gen-grpc-java:${grpcVersion}" }
    }
    generateProtoTasks {
        all()*.plugins {
            grpc {}
        }
    }
}

test {
    useJUnitPlatform()
}<|MERGE_RESOLUTION|>--- conflicted
+++ resolved
@@ -24,13 +24,8 @@
     mavenCentral()
 }
 
-<<<<<<< HEAD
-def grpcVersion = '1.48.0' // CURRENT_GRPC_VERSION
-def protobufVersion = '3.5.1'
-=======
 def grpcVersion = '1.42.2' // CURRENT_GRPC_VERSION
 def protobufVersion = '3.21.5'
->>>>>>> c2c7038a
 def protocVersion = protobufVersion
 
 dependencies {
