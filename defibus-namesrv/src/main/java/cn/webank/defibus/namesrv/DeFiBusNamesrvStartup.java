--- conflicted
+++ resolved
@@ -20,7 +20,7 @@
 import org.apache.rocketmq.namesrv.NamesrvStartup;
 
 public class DeFiBusNamesrvStartup {
-<<<<<<< HEAD
+
     private static final String DEFAULT_ROCKETMQ_HOME_PATH = ".";
 
     //init default rocketmq home path.
@@ -31,8 +31,7 @@
         }
     }
 
-=======
->>>>>>> eb7d7f59
+
     public static void main(String[] args) {
         NamesrvStartup.main0(args);
     }
