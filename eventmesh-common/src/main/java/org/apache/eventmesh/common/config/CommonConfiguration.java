/*
 * Licensed to the Apache Software Foundation (ASF) under one or more
 * contributor license agreements.  See the NOTICE file distributed with
 * this work for additional information regarding copyright ownership.
 * The ASF licenses this file to You under the Apache License, Version 2.0
 * (the "License"); you may not use this file except in compliance with
 * the License.  You may obtain a copy of the License at
 *
 *     http://www.apache.org/licenses/LICENSE-2.0
 *
 * Unless required by applicable law or agreed to in writing, software
 * distributed under the License is distributed on an "AS IS" BASIS,
 * WITHOUT WARRANTIES OR CONDITIONS OF ANY KIND, either express or implied.
 * See the License for the specific language governing permissions and
 * limitations under the License.
 */

package org.apache.eventmesh.common.config;

import org.apache.eventmesh.common.utils.ConfigurationContextUtil;
import org.apache.eventmesh.common.utils.IPUtils;

import org.apache.commons.collections4.CollectionUtils;

import java.util.Collections;
import java.util.List;

import org.assertj.core.util.Strings;

import lombok.Data;
import lombok.NoArgsConstructor;

@Data
@NoArgsConstructor
@Config(prefix = "eventMesh")
public class CommonConfiguration {

    @ConfigFiled(field = "sysid", beNumber = true, notEmpty = true)
    private String sysID = "5477";

    @ConfigFiled(field = "server.env", notEmpty = true)
    private String eventMeshEnv = "P";

    @ConfigFiled(field = "server.idc", notEmpty = true)
    private String eventMeshIDC = "FT";

    @ConfigFiled(field = "server.name", notEmpty = true)
    private String eventMeshName = "";

    @ConfigFiled(field = "server.cluster", notEmpty = true)
    private String eventMeshCluster = "LS";

    @ConfigFiled(field = "server.hostIp", reload = true)
    private String eventMeshServerIp = null;

    @ConfigFiled(field = "metaStorage.plugin.server-addr", notEmpty = true)
    private String metaStorageAddr = "";

<<<<<<< HEAD
    // ---------------------- retry ----------------------
    @ConfigFiled(field = "retry.threads.num")
    private int eventMeshServerRetryThreadNum = 2;

    @ConfigFiled(field = "retry.blockQ.size")
    private int eventMeshServerRetryBlockQSize = 10000;

    @ConfigFiled(field = "retry.storageEnabled")
    private boolean eventMeshServerRetryStorageEnabled = Boolean.FALSE;
=======
    @ConfigFiled(field = "metaStorage.plugin.type", notEmpty = true)
    private String eventMeshMetaStoragePluginType = "namesrv";

    @ConfigFiled(field = "metaStorage.plugin.username")
    private String eventMeshMetaStoragePluginUsername = "";

    @ConfigFiled(field = "metaStorage.plugin.password")
    private String eventMeshMetaStoragePluginPassword = "";

    @ConfigFiled(field = "metaStorage.plugin.metaStorageIntervalInMills")
    private Integer eventMeshMetaStorageIntervalInMills = 10 * 1000;

    @ConfigFiled(field = "metaStorage.plugin.fetchMetaStorageAddrIntervalInMills")
    private Integer eventMeshFetchMetaStorageAddrInterval = 10 * 1000;

    @ConfigFiled(field = "metaStorage.plugin.enabled")
    private boolean eventMeshServerMetaStorageEnable = false;
>>>>>>> 74f9abf5

    @ConfigFiled(field = "trace.plugin", notEmpty = true)
    private String eventMeshTracePluginType;

    @ConfigFiled(field = "metrics.plugin", notEmpty = true)
    private List<String> eventMeshMetricsPluginType;

    @ConfigFiled(field = "security.plugin.type", notEmpty = true)
    private String eventMeshSecurityPluginType = "security";

    @ConfigFiled(field = "connector.plugin.type", notEmpty = true)
    private String eventMeshConnectorPluginType = "rocketmq";

    @ConfigFiled(field = "storage.plugin.type", notEmpty = true)
    private String eventMeshStoragePluginType = "rocketmq";

    @ConfigFiled(field = "security.validation.type.token", notEmpty = true)
    private boolean eventMeshSecurityValidateTypeToken = false;


    @ConfigFiled(field = "server.trace.enabled")
    private boolean eventMeshServerTraceEnable = false;

    @ConfigFiled(field = "server.security.enabled")
    private boolean eventMeshServerSecurityEnable = false;

    @ConfigFiled(field = "security.publickey")
    private String eventMeshSecurityPublickey = "";

    @ConfigFiled(field = "server.provide.protocols", reload = true)
    private List<String> eventMeshProvideServerProtocols;


    @ConfigFiled(reload = true)
    private String eventMeshWebhookOrigin;

    @ConfigFiled(reload = true)
    private String meshGroup;

    public void reload() {
        this.eventMeshWebhookOrigin = "eventmesh." + eventMeshIDC;

        if (Strings.isNullOrEmpty(this.eventMeshServerIp)) {
            this.eventMeshServerIp = IPUtils.getLocalAddress();
        }

        if (CollectionUtils.isEmpty(eventMeshProvideServerProtocols)) {
            this.eventMeshProvideServerProtocols = Collections.singletonList(ConfigurationContextUtil.HTTP);
        }

        meshGroup = String.join("-", this.eventMeshEnv, this.eventMeshIDC, this.eventMeshCluster, this.sysID);
    }
}<|MERGE_RESOLUTION|>--- conflicted
+++ resolved
@@ -56,17 +56,6 @@
     @ConfigFiled(field = "metaStorage.plugin.server-addr", notEmpty = true)
     private String metaStorageAddr = "";
 
-<<<<<<< HEAD
-    // ---------------------- retry ----------------------
-    @ConfigFiled(field = "retry.threads.num")
-    private int eventMeshServerRetryThreadNum = 2;
-
-    @ConfigFiled(field = "retry.blockQ.size")
-    private int eventMeshServerRetryBlockQSize = 10000;
-
-    @ConfigFiled(field = "retry.storageEnabled")
-    private boolean eventMeshServerRetryStorageEnabled = Boolean.FALSE;
-=======
     @ConfigFiled(field = "metaStorage.plugin.type", notEmpty = true)
     private String eventMeshMetaStoragePluginType = "namesrv";
 
@@ -84,7 +73,6 @@
 
     @ConfigFiled(field = "metaStorage.plugin.enabled")
     private boolean eventMeshServerMetaStorageEnable = false;
->>>>>>> 74f9abf5
 
     @ConfigFiled(field = "trace.plugin", notEmpty = true)
     private String eventMeshTracePluginType;
@@ -124,6 +112,16 @@
     @ConfigFiled(reload = true)
     private String meshGroup;
 
+    // ---------------------- retry ----------------------
+    @ConfigFiled(field = "retry.threads.num")
+    private int eventMeshServerRetryThreadNum = 2;
+
+    @ConfigFiled(field = "retry.blockQ.size")
+    private int eventMeshServerRetryBlockQSize = 10000;
+
+    @ConfigFiled(field = "retry.storageEnabled")
+    private boolean eventMeshServerRetryStorageEnabled = Boolean.FALSE;
+
     public void reload() {
         this.eventMeshWebhookOrigin = "eventmesh." + eventMeshIDC;
 
