--- conflicted
+++ resolved
@@ -104,11 +104,9 @@
 
     public static final String PRODUCER_GROUP = "producerGroup";
 
-<<<<<<< HEAD
+    public static final String PRODUCER_TOKEN = "producerToken";
+
     public static final String CONSUMER_TOKEN = "consumerToken";
-=======
-    public static final String PRODUCER_TOKEN = "producerToken";
->>>>>>> dbb8383d
 
     public static final String INSTANCE_NAME = "instanceName";
 
