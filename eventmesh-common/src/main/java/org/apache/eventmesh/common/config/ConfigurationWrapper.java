/*
 * Licensed to the Apache Software Foundation (ASF) under one or more
 * contributor license agreements.  See the NOTICE file distributed with
 * this work for additional information regarding copyright ownership.
 * The ASF licenses this file to You under the Apache License, Version 2.0
 * (the "License"); you may not use this file except in compliance with
 * the License.  You may obtain a copy of the License at
 *
 *     http://www.apache.org/licenses/LICENSE-2.0
 *
 * Unless required by applicable law or agreed to in writing, software
 * distributed under the License is distributed on an "AS IS" BASIS,
 * WITHOUT WARRANTIES OR CONDITIONS OF ANY KIND, either express or implied.
 * See the License for the specific language governing permissions and
 * limitations under the License.
 */

package org.apache.eventmesh.common.config;

import org.apache.eventmesh.common.file.FileChangeContext;
import org.apache.eventmesh.common.file.FileChangeListener;
import org.apache.eventmesh.common.file.WatchFileManager;

import org.apache.commons.lang3.StringUtils;

import java.io.BufferedReader;
import java.io.File;
import java.io.FileReader;
import java.io.IOException;
import java.util.Map.Entry;
import java.util.Properties;

import org.slf4j.Logger;
import org.slf4j.LoggerFactory;

import com.fasterxml.jackson.databind.ObjectMapper;
import com.google.common.base.Preconditions;

public class ConfigurationWrapper {

    public Logger logger = LoggerFactory.getLogger(this.getClass());
<<<<<<< HEAD

    private static final long TIME_INTERVAL = 30 * 1000L;

    private String file;
=======
>>>>>>> afab36b8

    private final String directoryPath;

    private final String fileName;

<<<<<<< HEAD
    private final ScheduledExecutorService configLoader = ThreadPoolFactory
            .createSingleScheduledExecutor("eventMesh-configLoader-");
=======
    private final Properties properties = new Properties();
>>>>>>> afab36b8

    private final String file;

    private final boolean reload;

    private final FileChangeListener fileChangeListener = new FileChangeListener() {
        @Override
        public void onChanged(FileChangeContext changeContext) {
            load();
        }

        @Override
        public boolean support(FileChangeContext changeContext) {
            return changeContext.getWatchEvent().context().toString().contains(fileName);
        }
    };

    public ConfigurationWrapper(String directoryPath, String fileName, boolean reload) {
        this.directoryPath = directoryPath
                .replace('/', File.separator.charAt(0))
                .replace('\\', File.separator.charAt(0));
        this.fileName = fileName;
        this.file = (directoryPath + File.separator + fileName)
                .replace('/', File.separator.charAt(0))
                .replace('\\', File.separator.charAt(0));
        this.reload = reload;
        init();
    }

    private void init() {
        load();
        if (this.reload) {
            WatchFileManager.registerFileChangeListener(directoryPath, fileChangeListener);
            Runtime.getRuntime().addShutdownHook(new Thread(() -> {
                logger.info("Configuration reload task closed");
                WatchFileManager.deregisterFileChangeListener(directoryPath);
            }));
        }
    }

    private void load() {
        try (BufferedReader reader = new BufferedReader(new FileReader(file))) {
            logger.info("loading config: {}", file);
            properties.load(reader);
        } catch (IOException e) {
            logger.error("loading properties [{}] error", file, e);
        }
    }

    public String getProp(String key) {
        return StringUtils.isEmpty(key) ? null : properties.getProperty(key, null);
    }

    public int getIntProp(String configKey, int defaultValue) {
        String configValue = StringUtils.deleteWhitespace(getProp(configKey));
        if (StringUtils.isEmpty(configValue)) {
            return defaultValue;
        }
        Preconditions.checkState(StringUtils.isNumeric(configValue),
                String.format("key:%s, value:%s error", configKey, configValue));
        return Integer.parseInt(configValue);
    }

    public boolean getBoolProp(String configKey, boolean defaultValue) {
        String configValue = StringUtils.deleteWhitespace(getProp(configKey));
        if (StringUtils.isEmpty(configValue)) {
            return defaultValue;
        }
        return Boolean.parseBoolean(configValue);
    }

    private String removePrefix(String key, String prefix, boolean removePrefix) {
        return removePrefix ? key.replace(prefix, "") : key;
    }

    public Properties getPropertiesByConfig(String prefix, boolean removePrefix) {
        Properties properties = new Properties();
        prefix = prefix.endsWith(".") ? prefix : prefix + ".";
        for (Entry<Object, Object> entry : this.properties.entrySet()) {
            String key = (String) entry.getKey();
            if (key.startsWith(prefix)) {
                properties.put(removePrefix(key, prefix, removePrefix), entry.getValue());
            }
        }
        return properties;
    }

    @SuppressWarnings("unchecked")
    public <T> T getPropertiesByConfig(String prefix, Class<?> clazz, boolean removePrefix) {
        ObjectMapper objectMapper = new ObjectMapper();
        return (T) objectMapper.convertValue(getPropertiesByConfig(prefix, removePrefix), clazz);
    }

}<|MERGE_RESOLUTION|>--- conflicted
+++ resolved
@@ -39,28 +39,19 @@
 public class ConfigurationWrapper {
 
     public Logger logger = LoggerFactory.getLogger(this.getClass());
-<<<<<<< HEAD
-
-    private static final long TIME_INTERVAL = 30 * 1000L;
-
-    private String file;
-=======
->>>>>>> afab36b8
 
     private final String directoryPath;
 
     private final String fileName;
 
-<<<<<<< HEAD
-    private final ScheduledExecutorService configLoader = ThreadPoolFactory
-            .createSingleScheduledExecutor("eventMesh-configLoader-");
-=======
     private final Properties properties = new Properties();
->>>>>>> afab36b8
 
     private final String file;
 
     private final boolean reload;
+
+    private final ScheduledExecutorService configLoader = ThreadPoolFactory
+            .createSingleScheduledExecutor("eventMesh-configLoader-");
 
     private final FileChangeListener fileChangeListener = new FileChangeListener() {
         @Override
