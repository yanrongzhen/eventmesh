--- conflicted
+++ resolved
@@ -17,21 +17,18 @@
 
 package org.apache.eventmesh.common.file;
 
-import org.apache.eventmesh.common.Constants;
 import org.apache.eventmesh.common.utils.ThreadUtils;
 
 import java.io.BufferedReader;
+import java.io.BufferedWriter;
 import java.io.File;
 import java.io.FileReader;
 import java.io.FileWriter;
 import java.io.IOException;
-<<<<<<< HEAD
-=======
+import java.nio.charset.StandardCharsets;
 import java.nio.file.Files;
 import java.nio.file.Path;
 import java.nio.file.Paths;
-import java.util.Objects;
->>>>>>> bb3eeec8
 import java.util.Properties;
 import java.util.concurrent.TimeUnit;
 
@@ -41,51 +38,30 @@
 public class WatchFileManagerTest {
 
     @Test
-<<<<<<< HEAD
     public void testWatchFile() throws IOException, InterruptedException {
         String file = WatchFileManagerTest.class.getResource("/configuration.properties").getFile();
         File f = new File(file);
-=======
-    public void testWatchFile() {
-        String resourceUrl = Objects.requireNonNull(WatchFileManagerTest.class.getResource("/configuration.properties")).getFile();
-        String replaceUrl = resourceUrl.replace("/", "\\\\");
-        resourceUrl = replaceUrl.substring(2);
-        File file = new File(resourceUrl);
->>>>>>> bb3eeec8
         final FileChangeListener fileChangeListener = new FileChangeListener() {
             @Override
             public void onChanged(FileChangeContext changeContext) {
-                Assert.assertEquals(f.getName(), changeContext.getFileName());
-                Assert.assertEquals(f.getParent(), changeContext.getDirectoryPath());
+                Assert.assertEquals(file.getName(), changeContext.getFileName());
+                Assert.assertEquals(file.getParent(), changeContext.getDirectoryPath());
             }
 
             @Override
             public boolean support(FileChangeContext changeContext) {
-                return changeContext.getWatchEvent().context().toString().contains(f.getName());
+                return changeContext.getWatchEvent().context().toString().contains(file.getName());
             }
         };
-        WatchFileManager.registerFileChangeListener(f.getParent(), fileChangeListener);
+        WatchFileManager.registerFileChangeListener(file.getParent(), fileChangeListener);
 
+        Path path = Paths.get(resourceUrl);
         Properties properties = new Properties();
-<<<<<<< HEAD
         properties.load(new BufferedReader(new FileReader(file)));
         properties.setProperty("eventMesh.server.newAdd", "newAdd");
         FileWriter fw = new FileWriter(file);
         properties.store(fw, "newAdd");
 
-=======
-        try (BufferedReader reader = Files.newBufferedReader(path, Constants.DEFAULT_CHARSET)) {
-            properties.load(reader);
-        } catch (IOException e) {
-            Assert.fail("Test failed to load from file");
-        }
-        properties.setProperty("eventMesh.server.newAdd", "newAdd");
-        try (BufferedWriter writer = Files.newBufferedWriter(path, Constants.DEFAULT_CHARSET)) {
-            properties.store(writer, "newAdd");
-        } catch (IOException e) {
-            Assert.fail("Test failed to write to file");
-        }
->>>>>>> bb3eeec8
         ThreadUtils.sleep(500, TimeUnit.MILLISECONDS);
     }
 }