/*
 * Licensed to the Apache Software Foundation (ASF) under one or more
 * contributor license agreements.  See the NOTICE file distributed with
 * this work for additional information regarding copyright ownership.
 * The ASF licenses this file to You under the Apache License, Version 2.0
 * (the "License"); you may not use this file except in compliance with
 * the License.  You may obtain a copy of the License at
 *
 *     http://www.apache.org/licenses/LICENSE-2.0
 *
 * Unless required by applicable law or agreed to in writing, software
 * distributed under the License is distributed on an "AS IS" BASIS,
 * WITHOUT WARRANTIES OR CONDITIONS OF ANY KIND, either express or implied.
 * See the License for the specific language governing permissions and
 * limitations under the License.
 */

dependencies {
    api "com.google.guava:guava"
    api "org.slf4j:slf4j-api"
    api "junit:junit"
    api "org.assertj:assertj-core"
    api "org.apache.commons:commons-collections4"
    api "org.apache.commons:commons-text"
    api "org.apache.commons:commons-lang3"

    implementation "org.apache.logging.log4j:log4j-api"
    implementation "org.apache.logging.log4j:log4j-core"
    implementation "org.apache.logging.log4j:log4j-slf4j-impl"

    implementation "com.lmax:disruptor"

    api "com.fasterxml.jackson.core:jackson-databind"
    api "com.fasterxml.jackson.core:jackson-core"
    api "com.fasterxml.jackson.core:jackson-annotations"

    implementation "org.apache.httpcomponents:httpclient"

    implementation "io.netty:netty-all"

    implementation "com.github.stefanbirkner:system-rules"

<<<<<<< HEAD
    compileOnly 'org.projectlombok:lombok:1.18.22'
    annotationProcessor 'org.projectlombok:lombok:1.18.22'

    testCompileOnly 'org.projectlombok:lombok:1.18.22'
    testAnnotationProcessor 'org.projectlombok:lombok:1.18.22'
=======
    testImplementation "org.apache.commons:commons-lang3"

    testImplementation "com.google.guava:guava"

    testImplementation "org.slf4j:slf4j-api"
    testImplementation "org.apache.logging.log4j:log4j-api"
    testImplementation "org.apache.logging.log4j:log4j-core"
    testImplementation "org.apache.logging.log4j:log4j-slf4j-impl"

    testImplementation "com.lmax:disruptor"

    testImplementation "com.fasterxml.jackson.core:jackson-databind"
    testImplementation "com.fasterxml.jackson.core:jackson-core"
    testImplementation "com.fasterxml.jackson.core:jackson-annotations"

    testImplementation "org.apache.httpcomponents:httpclient"

    testImplementation "io.netty:netty-all"
>>>>>>> 20ab726c

    testImplementation "junit:junit"
    testImplementation "org.assertj:assertj-core"

    testImplementation "org.mockito:mockito-core"
    testImplementation "org.powermock:powermock-module-junit4"
    testImplementation "org.powermock:powermock-api-mockito2"
}<|MERGE_RESOLUTION|>--- conflicted
+++ resolved
@@ -40,13 +40,12 @@
 
     implementation "com.github.stefanbirkner:system-rules"
 
-<<<<<<< HEAD
     compileOnly 'org.projectlombok:lombok:1.18.22'
     annotationProcessor 'org.projectlombok:lombok:1.18.22'
 
     testCompileOnly 'org.projectlombok:lombok:1.18.22'
     testAnnotationProcessor 'org.projectlombok:lombok:1.18.22'
-=======
+
     testImplementation "org.apache.commons:commons-lang3"
 
     testImplementation "com.google.guava:guava"
@@ -65,7 +64,6 @@
     testImplementation "org.apache.httpcomponents:httpclient"
 
     testImplementation "io.netty:netty-all"
->>>>>>> 20ab726c
 
     testImplementation "junit:junit"
     testImplementation "org.assertj:assertj-core"
