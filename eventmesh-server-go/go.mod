--- conflicted
+++ resolved
@@ -32,7 +32,6 @@
 
 require (
 	github.com/BurntSushi/toml v1.2.0 // indirect
-<<<<<<< HEAD
 	github.com/aliyun/alibaba-cloud-sdk-go v1.61.18 // indirect
 	github.com/beorn7/perks v1.0.1 // indirect
 	github.com/buger/jsonparser v1.1.1 // indirect
@@ -69,14 +68,4 @@
 	gopkg.in/check.v1 v1.0.0-20201130134442-10cb98267c6c // indirect
 	gopkg.in/ini.v1 v1.42.0 // indirect
 	gopkg.in/natefinch/lumberjack.v2 v2.0.0 // indirect
-=======
-	github.com/gin-contrib/pprof v1.4.0
-	github.com/gin-gonic/gin v1.8.1
-	github.com/unrolled/secure v1.12.0
-	go.uber.org/atomic v1.9.0
-	go.uber.org/fx v1.18.1
-	go.uber.org/multierr v1.7.0 // indirect
-	golang.org/x/sys v0.0.0-20220224120231-95c6836cb0e7 // indirect
-	google.golang.org/protobuf v1.28.0
->>>>>>> 6507be75
 )