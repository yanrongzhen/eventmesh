--- conflicted
+++ resolved
@@ -12,7 +12,6 @@
 # distributed under the License is distributed on an "AS IS" BASIS,
 # WITHOUT WARRANTIES OR CONDITIONS OF ANY KIND, either express or implied.
 # See the License for the specific language governing permissions and
-<<<<<<< HEAD
 # limitations under the License.
 #
 
@@ -20,11 +19,9 @@
 build:
 	mkdir -p bin/ && go build -o ./bin ./cmd/...
 
+.PHONY: test
 test:
 	go test ./...
 
 coverage:
-	 go test -covermode=set ./...
-=======
-# limitations under the License.
->>>>>>> 22ecc08c
+	 go test -covermode=set ./...