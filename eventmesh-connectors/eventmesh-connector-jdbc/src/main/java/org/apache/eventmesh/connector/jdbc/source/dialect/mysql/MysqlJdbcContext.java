--- conflicted
+++ resolved
@@ -38,7 +38,7 @@
 
     private volatile boolean onTransaction = false;
 
-    //need to load from store when start
+    // need to load from store when start
     private String restartGtidSet;
 
     private String currentGtidSet;
@@ -99,10 +99,6 @@
     }
 
     public void complete() {
-<<<<<<< HEAD
-        // TODO: What to do?
-=======
->>>>>>> ce15df9b
         this.currentHandleEventSize = 0;
     }
 
@@ -118,8 +114,6 @@
         return this.currentGtidSet;
     }
 
-<<<<<<< HEAD
-=======
     public void beginGtid(String gtid) {
         this.sourceInfo.beginGtid(gtid);
     }
@@ -127,5 +121,5 @@
     private void resetTransactionId() {
         transactionId = null;
     }
->>>>>>> ce15df9b
+
 }