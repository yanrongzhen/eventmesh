/*
 * Licensed to the Apache Software Foundation (ASF) under one or more
 * contributor license agreements.  See the NOTICE file distributed with
 * this work for additional information regarding copyright ownership.
 * The ASF licenses this file to You under the Apache License, Version 2.0
 * (the "License"); you may not use this file except in compliance with
 * the License.  You may obtain a copy of the License at
 *
 *     http://www.apache.org/licenses/LICENSE-2.0
 *
 * Unless required by applicable law or agreed to in writing, software
 * distributed under the License is distributed on an "AS IS" BASIS,
 * WITHOUT WARRANTIES OR CONDITIONS OF ANY KIND, either express or implied.
 * See the License for the specific language governing permissions and
 * limitations under the License.
 */

package com.webank.eventmesh.connector.rocketmq.consumer;

import com.webank.eventmesh.api.AbstractContext;
import com.webank.eventmesh.api.consumer.MeshMQPushConsumer;
import com.webank.eventmesh.connector.rocketmq.common.Constants;
import com.webank.eventmesh.connector.rocketmq.common.ProxyConstants;
import com.webank.eventmesh.connector.rocketmq.config.ClientConfiguration;
import com.webank.eventmesh.connector.rocketmq.config.ConfigurationWraper;
import com.webank.eventmesh.connector.rocketmq.patch.ProxyConsumeConcurrentlyContext;
import com.webank.eventmesh.connector.rocketmq.utils.OMSUtil;
import io.openmessaging.*;
import io.openmessaging.consumer.MessageListener;
import io.openmessaging.consumer.PushConsumer;
import io.openmessaging.interceptor.ConsumerInterceptor;
import org.apache.rocketmq.client.impl.consumer.ConsumeMessageConcurrentlyService;
import org.apache.rocketmq.client.impl.consumer.ConsumeMessageService;
import org.apache.rocketmq.common.message.MessageExt;
import org.apache.rocketmq.common.protocol.heartbeat.MessageModel;
import java.io.File;
import java.util.ArrayList;
import java.util.List;

public class RocketMQConsumerImpl implements MeshMQPushConsumer {

<<<<<<< HEAD
    public Logger logger = LoggerFactory.getLogger(this.getClass());

    public Logger messageLogger = LoggerFactory.getLogger("message");

=======
>>>>>>> 95f1f91f
    public final String DEFAULT_ACCESS_DRIVER = "com.webank.eventmesh.connector.rocketmq.MessagingAccessPointImpl";

    private PushConsumerImpl pushConsumer;

    @Override
    public synchronized void init(KeyValue keyValue) throws Exception {
        ConfigurationWraper configurationWraper =
                new ConfigurationWraper(ProxyConstants.PROXY_CONF_HOME
                        + File.separator
                        + ProxyConstants.PROXY_CONF_FILE, false);
        final ClientConfiguration clientConfiguration = new ClientConfiguration(configurationWraper);
        clientConfiguration.init();
        boolean isBroadcast = Boolean.valueOf(keyValue.getString("isBroadcast"));
        String consumerGroup = keyValue.getString("consumerGroup");

        if(isBroadcast){
            consumerGroup = Constants.CONSUMER_GROUP_NAME_PREFIX + Constants.BROADCAST_PREFIX + consumerGroup;
        }else {
            consumerGroup = Constants.CONSUMER_GROUP_NAME_PREFIX + consumerGroup;
        }

        String omsNamesrv = "oms:rocketmq://" + clientConfiguration.namesrvAddr + "/namespace";
        KeyValue properties = OMS.newKeyValue().put(OMSBuiltinKeys.DRIVER_IMPL, DEFAULT_ACCESS_DRIVER);

        properties.put("ACCESS_POINTS", omsNamesrv)
                .put("REGION", "namespace")
                .put(OMSBuiltinKeys.CONSUMER_ID, consumerGroup);
        if (isBroadcast){
            properties.put("MESSAGE_MODEL", MessageModel.BROADCASTING.name());
        }else {
            properties.put("MESSAGE_MODEL", MessageModel.CLUSTERING.name());
        }
        MessagingAccessPoint messagingAccessPoint = OMS.getMessagingAccessPoint(omsNamesrv, properties);
        pushConsumer = (PushConsumerImpl)messagingAccessPoint.createPushConsumer();
    }

    @Override
    public void subscribe(String topic, MessageListener listener) throws Exception {
        pushConsumer.attachQueue(topic, listener);
    }

    @Override
    public void setInstanceName(String instanceName) {
        pushConsumer.getRocketmqPushConsumer().setInstanceName(instanceName);
    }

    @Override
    public AbstractContext getContext() {
        return pushConsumer.getContext();
    }


    @Override
    public synchronized void start() throws Exception {
        pushConsumer.startup();
    }

    @Override
    public void updateOffset(List<Message> msgs, AbstractContext context) {
        ConsumeMessageService consumeMessageService = pushConsumer.getRocketmqPushConsumer().getDefaultMQPushConsumerImpl().getConsumeMessageService();
        List<MessageExt> msgExtList = new ArrayList<>(msgs.size());
        for(Message msg : msgs){
            msgExtList.add(OMSUtil.msgConvertExt(msg));
        }
        ((ConsumeMessageConcurrentlyService) consumeMessageService).updateOffset(msgExtList, (ProxyConsumeConcurrentlyContext) context);
    }

    @Override
    public void unsubscribe(String topic) throws Exception {
        pushConsumer.detachQueue(topic);
    }

    @Override
    public boolean isPause() {
        return pushConsumer.isSuspended();
    }

    @Override
    public void pause() {
        pushConsumer.suspend();
    }

    @Override
    public void startup() {
        pushConsumer.startup();
    }

    @Override
    public synchronized void shutdown() {
        pushConsumer.shutdown();
    }

    @Override
    public KeyValue attributes() {
        return pushConsumer.attributes();
    }

    @Override
    public void resume() {
        pushConsumer.resume();
    }

    @Override
    public void suspend() {
        pushConsumer.suspend();
    }

    @Override
    public void suspend(long timeout) {
        pushConsumer.suspend(timeout);
    }

    @Override
    public boolean isSuspended() {
        return pushConsumer.isSuspended();
    }

    @Override
    public PushConsumer attachQueue(String queueName, MessageListener listener) {
        return pushConsumer.attachQueue(queueName, listener);
    }

    @Override
    public PushConsumer attachQueue(String queueName, MessageListener listener, KeyValue attributes) {
        return pushConsumer.attachQueue(queueName, listener, attributes);
    }

    @Override
    public PushConsumer detachQueue(String queueName) {
        return pushConsumer.detachQueue(queueName);
    }

    @Override
    public void addInterceptor(ConsumerInterceptor interceptor) {
        pushConsumer.addInterceptor(interceptor);
    }

    @Override
    public void removeInterceptor(ConsumerInterceptor interceptor) {
        pushConsumer.removeInterceptor(interceptor);
    }
}<|MERGE_RESOLUTION|>--- conflicted
+++ resolved
@@ -39,13 +39,10 @@
 
 public class RocketMQConsumerImpl implements MeshMQPushConsumer {
 
-<<<<<<< HEAD
     public Logger logger = LoggerFactory.getLogger(this.getClass());
 
     public Logger messageLogger = LoggerFactory.getLogger("message");
 
-=======
->>>>>>> 95f1f91f
     public final String DEFAULT_ACCESS_DRIVER = "com.webank.eventmesh.connector.rocketmq.MessagingAccessPointImpl";
 
     private PushConsumerImpl pushConsumer;
