--- conflicted
+++ resolved
@@ -63,10 +63,7 @@
     public SourceWorker(Source source, SourceConfig config) throws Exception {
         this.source = source;
         this.config = config;
-<<<<<<< HEAD
         queue = new LinkedBlockingQueue<>(1000);
-=======
->>>>>>> 3f49cd4b
         eventMeshTCPClient = buildEventMeshPubClient(config);
         eventMeshTCPClient.init();
     }
@@ -105,20 +102,7 @@
         isRunning = true;
         pollService.execute(this::startPoll);
         try {
-<<<<<<< HEAD
             startConnector();
-=======
-            source.start();
-            while (isRunning) {
-                List<ConnectRecord> connectorRecordList = source.poll();
-                for (ConnectRecord connectRecord : connectorRecordList) {
-                    // todo: convert connectRecord to cloudevent
-                    CloudEvent event = convertRecordToEvent(connectRecord);
-                    eventMeshTCPClient.publish(event, 3000);
-                }
-            }
-            log.info("source worker[{}] started", source.name());
->>>>>>> 3f49cd4b
         } catch (Exception e) {
             log.error("source worker[{}] start fail", source.name(), e);
         }
