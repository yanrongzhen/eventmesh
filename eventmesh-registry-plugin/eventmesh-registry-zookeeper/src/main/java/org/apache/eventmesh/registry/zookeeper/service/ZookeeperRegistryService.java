/*
 * Licensed to the Apache Software Foundation (ASF) under one or more
 * contributor license agreements.  See the NOTICE file distributed with
 * this work for additional information regarding copyright ownership.
 * The ASF licenses this file to You under the Apache License, Version 2.0
 * (the "License"); you may not use this file except in compliance with
 * the License.  You may obtain a copy of the License at
 *
 *     http://www.apache.org/licenses/LICENSE-2.0
 *
 * Unless required by applicable law or agreed to in writing, software
 * distributed under the License is distributed on an "AS IS" BASIS,
 * WITHOUT WARRANTIES OR CONDITIONS OF ANY KIND, either express or implied.
 * See the License for the specific language governing permissions and
 * limitations under the License.
 */

package org.apache.eventmesh.registry.zookeeper.service;


import org.apache.eventmesh.api.exception.RegistryException;
import org.apache.eventmesh.api.registry.RegistryService;
<<<<<<< HEAD
import org.apache.eventmesh.api.registry.bo.EventMeshAppSubTopicInfo;
=======
import org.apache.eventmesh.api.registry.bo.EventMeshServicePubTopicInfo;
>>>>>>> dbb8383d
import org.apache.eventmesh.api.registry.dto.EventMeshDataInfo;
import org.apache.eventmesh.api.registry.dto.EventMeshRegisterInfo;
import org.apache.eventmesh.api.registry.dto.EventMeshUnRegisterInfo;
import org.apache.eventmesh.common.config.CommonConfiguration;
import org.apache.eventmesh.common.utils.ConfigurationContextUtil;
import org.apache.eventmesh.common.utils.JsonUtils;
import org.apache.eventmesh.registry.zookeeper.constant.ZookeeperConstant;
import org.apache.eventmesh.registry.zookeeper.pojo.EventMeshInstance;

import org.apache.commons.collections4.CollectionUtils;
import org.apache.commons.lang3.StringUtils;
import org.apache.curator.RetryPolicy;
import org.apache.curator.framework.CuratorFramework;
import org.apache.curator.framework.CuratorFrameworkFactory;
import org.apache.curator.retry.ExponentialBackoffRetry;
import org.apache.zookeeper.CreateMode;
import org.apache.zookeeper.data.Stat;

import java.nio.charset.StandardCharsets;
import java.util.ArrayList;
import java.util.HashMap;
import java.util.List;
import java.util.Map;
import java.util.Objects;
import java.util.concurrent.atomic.AtomicBoolean;


import lombok.extern.slf4j.Slf4j;

@Slf4j
public class ZookeeperRegistryService implements RegistryService {

    private static final AtomicBoolean INIT_STATUS = new AtomicBoolean(false);

    private static final AtomicBoolean START_STATUS = new AtomicBoolean(false);

    private String serverAddr;

    public CuratorFramework zkClient = null;

    private Map<String, EventMeshRegisterInfo> eventMeshRegisterInfoMap;

    @Override
    public void init() throws RegistryException {
        boolean update = INIT_STATUS.compareAndSet(false, true);
        if (!update) {
            log.warn("[ZookeeperRegistryService] has been init");
            return;
        }
        eventMeshRegisterInfoMap = new HashMap<>(ConfigurationContextUtil.KEYS.size());
        for (String key : ConfigurationContextUtil.KEYS) {
            CommonConfiguration commonConfiguration = ConfigurationContextUtil.get(key);
            if (null == commonConfiguration) {
                continue;
            }
            if (StringUtils.isBlank(commonConfiguration.getNamesrvAddr())) {
                throw new RegistryException("namesrvAddr cannot be null");
            }
            this.serverAddr = commonConfiguration.getNamesrvAddr();
            break;
        }
    }

    @Override
    public void start() throws RegistryException {
        boolean update = START_STATUS.compareAndSet(false, true);
        if (!update) {
            log.warn("[ZookeeperRegistryService] has been start");
            return;
        }
        try {
            RetryPolicy retryPolicy = new ExponentialBackoffRetry(1000, 5);
            zkClient = CuratorFrameworkFactory.builder()
                .connectString(serverAddr)
                .retryPolicy(retryPolicy)
                .namespace(ZookeeperConstant.NAMESPACE)
                .build();
            zkClient.start();

        } catch (Exception e) {
            throw new RegistryException("ZookeeperRegistry starting failed", e);
        }
    }

    @Override
    public void shutdown() throws RegistryException {
        INIT_STATUS.compareAndSet(true, false);
        START_STATUS.compareAndSet(true, false);
        try (CuratorFramework closedClient = zkClient) {
            //
        } catch (Exception e) {
            throw new RegistryException("ZookeeperRegistry shutdown failed", e);
        }
        log.info("ZookeeperRegistryService closed");
    }

    @Override
    public List<EventMeshDataInfo> findEventMeshInfoByCluster(String clusterName) throws RegistryException {
        List<EventMeshDataInfo> eventMeshDataInfoList = new ArrayList<>();
        for (String key : ConfigurationContextUtil.KEYS) {
            CommonConfiguration configuration = ConfigurationContextUtil.get(key);
            if (Objects.isNull(configuration)) {
                continue;
            }
            String eventMeshName = configuration.getEventMeshName();
            try {
                String serviceName = eventMeshName.concat("-").concat(key);
                String servicePath = formatServicePath(clusterName, serviceName);

                List<String> instances = zkClient.getChildren()
                    .forPath(servicePath);

                if (CollectionUtils.isEmpty(instances)) {
                    continue;
                }

                for (String endpoint : instances) {
                    String instancePath = servicePath.concat(ZookeeperConstant.PATH_SEPARATOR).concat(endpoint);

                    Stat stat = new Stat();
                    byte[] data;
                    try {
                        data = zkClient.getData()
                            .storingStatIn(stat)
                            .forPath(instancePath);
                    } catch (Exception e) {
                        log.warn("[ZookeeperRegistryService][findEventMeshInfoByCluster] failed for path: {}", instancePath, e);
                        continue;
                    }

                    EventMeshInstance eventMeshInstance = JsonUtils.parseObject(new String(data, StandardCharsets.UTF_8), EventMeshInstance.class);

                    EventMeshDataInfo eventMeshDataInfo =
                        new EventMeshDataInfo(clusterName, serviceName, endpoint, stat.getMtime(),
                            Objects.requireNonNull(eventMeshInstance, "instance must not be Null").getMetaData());

                    eventMeshDataInfoList.add(eventMeshDataInfo);
                }

            } catch (Exception e) {
                throw new RegistryException("ZookeeperRegistry findEventMeshInfoByCluster failed", e);
            }

        }
        return eventMeshDataInfoList;
    }

    @Override
    public List<EventMeshDataInfo> findAllEventMeshInfo() throws RegistryException {
        List<EventMeshDataInfo> eventMeshDataInfoList = new ArrayList<>();

        for (Map.Entry<String, EventMeshRegisterInfo> entry : eventMeshRegisterInfoMap.entrySet()) {

            String serviceName = entry.getKey();
            String clusterName = entry.getValue().getEventMeshClusterName();
            try {
                String servicePath = formatServicePath(clusterName, serviceName);

                List<String> instances = zkClient.getChildren()
                    .forPath(servicePath);

                if (CollectionUtils.isEmpty(instances)) {
                    continue;
                }

                for (String endpoint : instances) {
                    String instancePath = servicePath.concat(ZookeeperConstant.PATH_SEPARATOR).concat(endpoint);

                    Stat stat = new Stat();
                    byte[] data;
                    try {
                        data = zkClient.getData()
                            .storingStatIn(stat)
                            .forPath(instancePath);
                    } catch (Exception e) {
                        log.warn("[ZookeeperRegistryService][findAllEventMeshInfo] failed for path: {}", instancePath, e);
                        continue;
                    }

                    EventMeshInstance eventMeshInstance = JsonUtils.parseObject(new String(data, StandardCharsets.UTF_8), EventMeshInstance.class);

                    EventMeshDataInfo eventMeshDataInfo =
                        new EventMeshDataInfo(clusterName, serviceName, endpoint, stat.getMtime(),
                            Objects.requireNonNull(eventMeshInstance, "instance must not be Null").getMetaData());

                    eventMeshDataInfoList.add(eventMeshDataInfo);
                }

            } catch (Exception e) {
                throw new RegistryException("ZookeeperRegistry findAllEventMeshInfo failed", e);
            }
        }
        return eventMeshDataInfoList;
    }


    @Override
    public Map<String, Map<String, Integer>> findEventMeshClientDistributionData(String clusterName, String group, String purpose)
        throws RegistryException {
        // todo find metadata
        return null;
    }

    @Override
    public void registerMetadata(Map<String, String> metadataMap) {
        for (Map.Entry<String, EventMeshRegisterInfo> eventMeshRegisterInfo : eventMeshRegisterInfoMap.entrySet()) {
            EventMeshRegisterInfo registerInfo = eventMeshRegisterInfo.getValue();
            registerInfo.setMetadata(metadataMap);
            this.register(registerInfo);
        }
    }

    @Override
    public boolean register(EventMeshRegisterInfo eventMeshRegisterInfo) throws RegistryException {
        try {
            String[] ipPort = eventMeshRegisterInfo.getEndPoint().split(ZookeeperConstant.IP_PORT_SEPARATOR);
            String ip = ipPort[0];
            int port = Integer.parseInt(ipPort[1]);
            String eventMeshName = eventMeshRegisterInfo.getEventMeshName();
            String eventMeshClusterName = eventMeshRegisterInfo.getEventMeshClusterName();
            Map<String, Map<String, Integer>> instanceNumMap = eventMeshRegisterInfo.getEventMeshInstanceNumMap();
            Map<String, String> metadata = eventMeshRegisterInfo.getMetadata();

            EventMeshInstance eventMeshInstance = new EventMeshInstance();
            eventMeshInstance.setIp(ip);
            eventMeshInstance.setPort(port);
            eventMeshInstance.setInstanceNumMap(instanceNumMap);
            eventMeshInstance.setMetaData(metadata);

            // clusterName/eventMeshName/ip:port
            final String path = formatInstancePath(eventMeshClusterName, eventMeshName, eventMeshRegisterInfo.getEndPoint());

            zkClient.create()
                .orSetData()
                .creatingParentsIfNeeded()
                .withMode(CreateMode.EPHEMERAL)
                .forPath(path,
                    Objects.requireNonNull(JsonUtils.toJSONString(eventMeshInstance), "instance must not be Null").getBytes(StandardCharsets.UTF_8));

            eventMeshRegisterInfoMap.put(eventMeshName, eventMeshRegisterInfo);
        } catch (Exception e) {
            throw new RegistryException("ZookeeperRegistry register failed", e);
        }
        log.info("EventMesh successfully registered to zookeeper");
        return true;
    }


    @Override
    public boolean unRegister(EventMeshUnRegisterInfo eventMeshUnRegisterInfo) throws RegistryException {
        try {
            String eventMeshName = eventMeshUnRegisterInfo.getEventMeshName();
            String eventMeshClusterName = eventMeshUnRegisterInfo.getEventMeshClusterName();

            String path = formatInstancePath(eventMeshClusterName, eventMeshName, eventMeshUnRegisterInfo.getEndPoint());

            zkClient.delete().forPath(path);
        } catch (Exception e) {
            throw new RegistryException("ZookeeperRegistry unRegister failed", e);
        }
        log.info("EventMesh successfully logout to zookeeper");
        return true;
    }

    @Override
<<<<<<< HEAD
    public EventMeshAppSubTopicInfo findEventMeshAppSubTopicInfoByGroup(String group) throws RegistryException {
=======
    public List<EventMeshServicePubTopicInfo> findEventMeshServicePubTopicInfos() throws RegistryException {
>>>>>>> dbb8383d
        return null;
    }

    private String formatInstancePath(String clusterName, String serviceName, String endPoint) {
        return ZookeeperConstant.PATH_SEPARATOR.concat(clusterName)
            .concat(ZookeeperConstant.PATH_SEPARATOR).concat(serviceName)
            .concat(ZookeeperConstant.PATH_SEPARATOR).concat(endPoint);
    }

    private String formatServicePath(String clusterName, String serviceName) {
        return ZookeeperConstant.PATH_SEPARATOR.concat(clusterName)
            .concat(ZookeeperConstant.PATH_SEPARATOR).concat(serviceName);
    }

    public String getServerAddr() {
        return serverAddr;
    }

    public CuratorFramework getZkClient() {
        return zkClient;
    }
}<|MERGE_RESOLUTION|>--- conflicted
+++ resolved
@@ -20,11 +20,8 @@
 
 import org.apache.eventmesh.api.exception.RegistryException;
 import org.apache.eventmesh.api.registry.RegistryService;
-<<<<<<< HEAD
 import org.apache.eventmesh.api.registry.bo.EventMeshAppSubTopicInfo;
-=======
 import org.apache.eventmesh.api.registry.bo.EventMeshServicePubTopicInfo;
->>>>>>> dbb8383d
 import org.apache.eventmesh.api.registry.dto.EventMeshDataInfo;
 import org.apache.eventmesh.api.registry.dto.EventMeshRegisterInfo;
 import org.apache.eventmesh.api.registry.dto.EventMeshUnRegisterInfo;
@@ -290,11 +287,12 @@
     }
 
     @Override
-<<<<<<< HEAD
     public EventMeshAppSubTopicInfo findEventMeshAppSubTopicInfoByGroup(String group) throws RegistryException {
-=======
+        return null;
+    }
+
+    @Override
     public List<EventMeshServicePubTopicInfo> findEventMeshServicePubTopicInfos() throws RegistryException {
->>>>>>> dbb8383d
         return null;
     }
 
