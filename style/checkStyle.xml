--- conflicted
+++ resolved
@@ -54,11 +54,7 @@
 
   <module name="LineLength">
     <property name="fileExtensions" value="java"/>
-<<<<<<< HEAD
-    <property name="max" value="120"/>
-=======
     <property name="max" value="150"/>
->>>>>>> 20ab726c
     <property name="ignorePattern" value="^package.*|^import.*|a href|href|http://|https://|ftp://"/>
   </module>
 
@@ -268,6 +264,8 @@
     </module>
     <module name="Indentation">
       <property name="basicOffset" value="4"/>
+      <property name="braceAdjustment" value="2"/>
+      <property name="caseIndent" value="2"/>
       <property name="throwsIndent" value="4"/>
       <property name="lineWrappingIndentation" value="4"/>
       <property name="arrayInitIndent" value="2"/>
