/*
 * Licensed to the Apache Software Foundation (ASF) under one or more
 * contributor license agreements.  See the NOTICE file distributed with
 * this work for additional information regarding copyright ownership.
 * The ASF licenses this file to You under the Apache License, Version 2.0
 * (the "License"); you may not use this file except in compliance with
 * the License.  You may obtain a copy of the License at
 *
 *     http://www.apache.org/licenses/LICENSE-2.0
 *
 * Unless required by applicable law or agreed to in writing, software
 * distributed under the License is distributed on an "AS IS" BASIS,
 * WITHOUT WARRANTIES OR CONDITIONS OF ANY KIND, either express or implied.
 * See the License for the specific language governing permissions and
 * limitations under the License.
 */

package org.apache.eventmesh.client.grpc.producer;

import org.apache.eventmesh.client.grpc.config.EventMeshGrpcClientConfig;
import org.apache.eventmesh.client.grpc.util.EventMeshClientUtil;
import org.apache.eventmesh.client.tcp.common.EventMeshCommon;
import org.apache.eventmesh.common.Constants;
import org.apache.eventmesh.common.protocol.grpc.common.ProtocolKey;
import org.apache.eventmesh.common.protocol.grpc.protos.BatchMessage;
import org.apache.eventmesh.common.protocol.grpc.protos.PublisherServiceGrpc.PublisherServiceBlockingStub;
import org.apache.eventmesh.common.protocol.grpc.protos.Response;
import org.apache.eventmesh.common.protocol.grpc.protos.SimpleMessage;
import org.apache.eventmesh.common.utils.IPUtils;
import org.apache.eventmesh.common.utils.RandomStringUtils;
import org.apache.eventmesh.common.utils.ThreadUtils;

import org.apache.commons.collections4.CollectionUtils;

import java.util.List;
import java.util.stream.Collectors;

import io.cloudevents.CloudEvent;
import io.cloudevents.core.builder.CloudEventBuilder;

import lombok.extern.slf4j.Slf4j;

@Slf4j
public class CloudEventProducer {
<<<<<<< HEAD
=======

    private static final Logger logger = LoggerFactory.getLogger(CloudEventProducer.class);
>>>>>>> 4671e55d

    private static final String PROTOCOL_TYPE = EventMeshCommon.CLOUD_EVENTS_PROTOCOL_NAME;

    private final transient EventMeshGrpcClientConfig clientConfig;

    private final transient PublisherServiceBlockingStub publisherClient;

    public CloudEventProducer(final EventMeshGrpcClientConfig clientConfig,
                              final PublisherServiceBlockingStub publisherClient) {
        this.clientConfig = clientConfig;
        this.publisherClient = publisherClient;
    }

<<<<<<< HEAD
    public Response publish(final List<CloudEvent> events) {
        if (CollectionUtils.isEmpty(events)) {
            return null;
        }
=======
    public Response publish(List<CloudEvent> events) {
        if (CollectionUtils.isEmpty(events)) {
            return null;
        }
        
        List<CloudEvent> enhancedEvents = events.stream()
                .map(event -> enhanceCloudEvent(event, null))
                .collect(Collectors.toList());
>>>>>>> 4671e55d

        final List<CloudEvent> enhancedEvents = events.stream()
                .map(event -> enhanceCloudEvent(event, null))
                .collect(Collectors.toList());

        final BatchMessage enhancedMessage = EventMeshClientUtil.buildBatchMessages(enhancedEvents, clientConfig, PROTOCOL_TYPE);
        try {
            final Response response = publisherClient.batchPublish(enhancedMessage);
            if (log.isInfoEnabled()) {
                log.info("Received response {}", response.toString());
            }
            return response;
        } catch (Exception e) {
            if (log.isErrorEnabled()) {
                log.error("Error in BatchPublish message {}", events, e);
            }
            return null;
        }
    }

    public Response publish(final CloudEvent cloudEvent) {
        if (log.isInfoEnabled()) {
            log.info("Publish message {}", cloudEvent.toString());
        }
        final CloudEvent enhanceEvent = enhanceCloudEvent(cloudEvent, null);

        final SimpleMessage enhancedMessage = EventMeshClientUtil.buildSimpleMessage(enhanceEvent, clientConfig, PROTOCOL_TYPE);

        try {
            final Response response = publisherClient.publish(enhancedMessage);
            if (log.isInfoEnabled()) {
                log.info("Received response {}", response.toString());
            }
            return response;
        } catch (Exception e) {
            if (log.isErrorEnabled()) {
                log.error("Error in publishing message {}", cloudEvent, e);
            }
            return null;
        }
    }

    public CloudEvent requestReply(final CloudEvent cloudEvent, final int timeout) {
        if (log.isInfoEnabled()) {
            log.info("RequestReply message {}", cloudEvent.toString());
        }
        final CloudEvent enhanceEvent = enhanceCloudEvent(cloudEvent, String.valueOf(timeout));

        final SimpleMessage enhancedMessage = EventMeshClientUtil.buildSimpleMessage(enhanceEvent, clientConfig, PROTOCOL_TYPE);
        try {
            final SimpleMessage reply = publisherClient.requestReply(enhancedMessage);
            if (log.isInfoEnabled()) {
                log.info("Received reply message {}", reply.toString());
            }

            final Object msg = EventMeshClientUtil.buildMessage(reply, PROTOCOL_TYPE);
            if (msg instanceof CloudEvent) {
                return (CloudEvent) msg;
            } else {
                return null;
            }
        } catch (Exception e) {
            if (log.isErrorEnabled()) {
                log.error("Error in RequestReply message {}", cloudEvent, e);
            }
            return null;
        }
    }

<<<<<<< HEAD
    private CloudEvent enhanceCloudEvent(final CloudEvent cloudEvent, final String timeout) {
        final CloudEventBuilder builder = CloudEventBuilder.from(cloudEvent)
=======
    private CloudEvent enhanceCloudEvent(final CloudEvent cloudEvent, String timeout) {
        CloudEventBuilder builder = CloudEventBuilder.from(cloudEvent)
>>>>>>> 4671e55d
                .withExtension(ProtocolKey.ENV, clientConfig.getEnv())
                .withExtension(ProtocolKey.IDC, clientConfig.getIdc())
                .withExtension(ProtocolKey.IP, IPUtils.getLocalAddress())
                .withExtension(ProtocolKey.PID, Long.toString(ThreadUtils.getPID()))
                .withExtension(ProtocolKey.SYS, clientConfig.getSys())
                .withExtension(ProtocolKey.LANGUAGE, Constants.LANGUAGE_JAVA)
                .withExtension(ProtocolKey.PROTOCOL_TYPE, PROTOCOL_TYPE)
                .withExtension(ProtocolKey.PROTOCOL_DESC, Constants.PROTOCOL_GRPC)
                .withExtension(ProtocolKey.PROTOCOL_VERSION, cloudEvent.getSpecVersion().toString())
                .withExtension(ProtocolKey.UNIQUE_ID, RandomStringUtils.generateNum(30))
                .withExtension(ProtocolKey.SEQ_NUM, RandomStringUtils.generateNum(30))
                .withExtension(ProtocolKey.USERNAME, clientConfig.getUserName())
                .withExtension(ProtocolKey.PASSWD, clientConfig.getPassword())
                .withExtension(ProtocolKey.PRODUCERGROUP, clientConfig.getProducerGroup());

        if (timeout != null) {
            builder.withExtension(Constants.EVENTMESH_MESSAGE_CONST_TTL, timeout);
        }
        return builder.build();
    }
}<|MERGE_RESOLUTION|>--- conflicted
+++ resolved
@@ -42,11 +42,6 @@
 
 @Slf4j
 public class CloudEventProducer {
-<<<<<<< HEAD
-=======
-
-    private static final Logger logger = LoggerFactory.getLogger(CloudEventProducer.class);
->>>>>>> 4671e55d
 
     private static final String PROTOCOL_TYPE = EventMeshCommon.CLOUD_EVENTS_PROTOCOL_NAME;
 
@@ -60,21 +55,11 @@
         this.publisherClient = publisherClient;
     }
 
-<<<<<<< HEAD
     public Response publish(final List<CloudEvent> events) {
         if (CollectionUtils.isEmpty(events)) {
             return null;
         }
-=======
-    public Response publish(List<CloudEvent> events) {
-        if (CollectionUtils.isEmpty(events)) {
-            return null;
-        }
-        
-        List<CloudEvent> enhancedEvents = events.stream()
-                .map(event -> enhanceCloudEvent(event, null))
-                .collect(Collectors.toList());
->>>>>>> 4671e55d
+
 
         final List<CloudEvent> enhancedEvents = events.stream()
                 .map(event -> enhanceCloudEvent(event, null))
@@ -144,13 +129,8 @@
         }
     }
 
-<<<<<<< HEAD
     private CloudEvent enhanceCloudEvent(final CloudEvent cloudEvent, final String timeout) {
         final CloudEventBuilder builder = CloudEventBuilder.from(cloudEvent)
-=======
-    private CloudEvent enhanceCloudEvent(final CloudEvent cloudEvent, String timeout) {
-        CloudEventBuilder builder = CloudEventBuilder.from(cloudEvent)
->>>>>>> 4671e55d
                 .withExtension(ProtocolKey.ENV, clientConfig.getEnv())
                 .withExtension(ProtocolKey.IDC, clientConfig.getIdc())
                 .withExtension(ProtocolKey.IP, IPUtils.getLocalAddress())
