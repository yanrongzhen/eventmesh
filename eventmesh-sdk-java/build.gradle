/*
 * Licensed to the Apache Software Foundation (ASF) under one or more
 * contributor license agreements.  See the NOTICE file distributed with
 * this work for additional information regarding copyright ownership.
 * The ASF licenses this file to You under the Apache License, Version 2.0
 * (the "License"); you may not use this file except in compliance with
 * the License.  You may obtain a copy of the License at
 *
 *     http://www.apache.org/licenses/LICENSE-2.0
 *
 * Unless required by applicable law or agreed to in writing, software
 * distributed under the License is distributed on an "AS IS" BASIS,
 * WITHOUT WARRANTIES OR CONDITIONS OF ANY KIND, either express or implied.
 * See the License for the specific language governing permissions and
 * limitations under the License.
 */

dependencies {
    implementation project(":eventmesh-common")

    implementation "com.fasterxml.jackson.core:jackson-databind"
    implementation "com.fasterxml.jackson.core:jackson-core"
    implementation "com.fasterxml.jackson.core:jackson-annotations"
    implementation "org.apache.commons:commons-collections4"

    implementation "io.netty:netty-all"
    implementation "org.apache.httpcomponents:httpclient"

<<<<<<< HEAD
    // protocol
    implementation "io.cloudevents:cloudevents-core"
    implementation "io.cloudevents:cloudevents-json-jackson"
    implementation "io.openmessaging:openmessaging-api"
=======
    testImplementation project(":eventmesh-common")
>>>>>>> 20ab726c

    compileOnly 'org.projectlombok:lombok:1.18.22'
    annotationProcessor 'org.projectlombok:lombok:1.18.22'

    testCompileOnly 'org.projectlombok:lombok:1.18.22'
    testAnnotationProcessor 'org.projectlombok:lombok:1.18.22'

}<|MERGE_RESOLUTION|>--- conflicted
+++ resolved
@@ -26,14 +26,19 @@
     implementation "io.netty:netty-all"
     implementation "org.apache.httpcomponents:httpclient"
 
-<<<<<<< HEAD
     // protocol
     implementation "io.cloudevents:cloudevents-core"
     implementation "io.cloudevents:cloudevents-json-jackson"
     implementation "io.openmessaging:openmessaging-api"
-=======
+
     testImplementation project(":eventmesh-common")
->>>>>>> 20ab726c
+
+    testImplementation "com.fasterxml.jackson.core:jackson-databind"
+    testImplementation "com.fasterxml.jackson.core:jackson-core"
+    testImplementation "com.fasterxml.jackson.core:jackson-annotations"
+
+    testImplementation "io.netty:netty-all"
+    testImplementation "org.apache.httpcomponents:httpclient"
 
     compileOnly 'org.projectlombok:lombok:1.18.22'
     annotationProcessor 'org.projectlombok:lombok:1.18.22'
