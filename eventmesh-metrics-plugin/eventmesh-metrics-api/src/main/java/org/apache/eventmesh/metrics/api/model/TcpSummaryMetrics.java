/*
 * Licensed to the Apache Software Foundation (ASF) under one or more
 * contributor license agreements.  See the NOTICE file distributed with
 * this work for additional information regarding copyright ownership.
 * The ASF licenses this file to You under the Apache License, Version 2.0
 * (the "License"); you may not use this file except in compliance with
 * the License.  You may obtain a copy of the License at
 *
 *     http://www.apache.org/licenses/LICENSE-2.0
 *
 * Unless required by applicable law or agreed to in writing, software
 * distributed under the License is distributed on an "AS IS" BASIS,
 * WITHOUT WARRANTIES OR CONDITIONS OF ANY KIND, either express or implied.
 * See the License for the specific language governing permissions and
 * limitations under the License.
 */

package org.apache.eventmesh.metrics.api.model;

import java.util.concurrent.atomic.AtomicInteger;


public class TcpSummaryMetrics implements Metric {
<<<<<<< HEAD


    private AtomicInteger client2eventMeshMsgNum;
    private AtomicInteger eventMesh2mqMsgNum;
    private AtomicInteger mq2eventMeshMsgNum;


=======
    private AtomicInteger client2eventMeshMsgNum;
    private AtomicInteger eventMesh2mqMsgNum;
    private AtomicInteger mq2eventMeshMsgNum;
>>>>>>> bdbdc0d3
    private AtomicInteger eventMesh2clientMsgNum;

    private double client2eventMeshTPS;
    private double eventMesh2clientTPS;
    private double eventMesh2mqTPS;
    private double mq2eventMeshTPS;
    private int subTopicNum;

    private int allConnections;

    private int retrySize;

    public TcpSummaryMetrics() {
        this.client2eventMeshMsgNum = new AtomicInteger(0);
        this.eventMesh2mqMsgNum = new AtomicInteger(0);
        this.mq2eventMeshMsgNum = new AtomicInteger(0);
        this.eventMesh2clientMsgNum = new AtomicInteger(0);
    }

    public AtomicInteger getClient2eventMeshMsgNum() {
        return client2eventMeshMsgNum;
    }

    public AtomicInteger getEventMesh2mqMsgNum() {
        return eventMesh2mqMsgNum;
    }

    public AtomicInteger getMq2eventMeshMsgNum() {
        return mq2eventMeshMsgNum;
    }


    public AtomicInteger getEventMesh2clientMsgNum() {
        return eventMesh2clientMsgNum;
    }


    public int client2eventMeshMsgNum() {
        return client2eventMeshMsgNum.get();
    }

    public int eventMesh2mqMsgNum() {
        return eventMesh2mqMsgNum.get();
    }

    public int mq2eventMeshMsgNum() {
        return mq2eventMeshMsgNum.get();
    }

    public int eventMesh2clientMsgNum() {
        return eventMesh2clientMsgNum.get();
    }

    public void resetClient2EventMeshMsgNum() {
        this.client2eventMeshMsgNum = new AtomicInteger(0);
    }

    public void resetEventMesh2mqMsgNum() {
        this.eventMesh2mqMsgNum = new AtomicInteger(0);
    }

    public void resetMq2eventMeshMsgNum() {
        this.mq2eventMeshMsgNum = new AtomicInteger(0);
    }

    public void resetEventMesh2ClientMsgNum() {
        this.eventMesh2clientMsgNum = new AtomicInteger(0);
    }

    public double getClient2eventMeshTPS() {
        return client2eventMeshTPS;
    }

    public void setClient2eventMeshTPS(double client2eventMeshTPS) {
        this.client2eventMeshTPS = client2eventMeshTPS;
    }

    public double getEventMesh2clientTPS() {
        return eventMesh2clientTPS;
    }

    public void setEventMesh2clientTPS(double eventMesh2clientTPS) {
        this.eventMesh2clientTPS = eventMesh2clientTPS;
    }

    public double getEventMesh2mqTPS() {
        return eventMesh2mqTPS;
    }

    public void setEventMesh2mqTPS(double eventMesh2mqTPS) {
        this.eventMesh2mqTPS = eventMesh2mqTPS;
    }

    public double getMq2eventMeshTPS() {
        return mq2eventMeshTPS;
    }

    public void setMq2eventMeshTPS(double mq2eventMeshTPS) {
        this.mq2eventMeshTPS = mq2eventMeshTPS;
    }

    public double getAllTPS() {
        return client2eventMeshTPS + eventMesh2clientTPS;
    }

    public int getSubTopicNum() {
        return subTopicNum;
    }

    public void setSubTopicNum(int subTopicNum) {
        this.subTopicNum = subTopicNum;
    }

    public int getAllConnections() {
        return allConnections;
    }

    public void setAllConnections(int allConnections) {
        this.allConnections = allConnections;
    }

    public void setRetrySize(int retrySize) {
        this.retrySize = retrySize;
    }

    public int getRetrySize() {
        return retrySize;
    }
}<|MERGE_RESOLUTION|>--- conflicted
+++ resolved
@@ -21,19 +21,10 @@
 
 
 public class TcpSummaryMetrics implements Metric {
-<<<<<<< HEAD
-
 
     private AtomicInteger client2eventMeshMsgNum;
     private AtomicInteger eventMesh2mqMsgNum;
     private AtomicInteger mq2eventMeshMsgNum;
-
-
-=======
-    private AtomicInteger client2eventMeshMsgNum;
-    private AtomicInteger eventMesh2mqMsgNum;
-    private AtomicInteger mq2eventMeshMsgNum;
->>>>>>> bdbdc0d3
     private AtomicInteger eventMesh2clientMsgNum;
 
     private double client2eventMeshTPS;
