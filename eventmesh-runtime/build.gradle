/*
 * Licensed to the Apache Software Foundation (ASF) under one or more
 * contributor license agreements.  See the NOTICE file distributed with
 * this work for additional information regarding copyright ownership.
 * The ASF licenses this file to You under the Apache License, Version 2.0
 * (the "License"); you may not use this file except in compliance with
 * the License.  You may obtain a copy of the License at
 *
 *     http://www.apache.org/licenses/LICENSE-2.0
 *
 * Unless required by applicable law or agreed to in writing, software
 * distributed under the License is distributed on an "AS IS" BASIS,
 * WITHOUT WARRANTIES OR CONDITIONS OF ANY KIND, either express or implied.
 * See the License for the specific language governing permissions and
 * limitations under the License.
 */

dependencies {
    implementation 'io.opentelemetry:opentelemetry-api'
    implementation 'io.opentelemetry:opentelemetry-sdk'
    implementation 'io.opentelemetry:opentelemetry-sdk-metrics'
    implementation 'io.opentelemetry:opentelemetry-exporter-prometheus'
    implementation 'io.prometheus:simpleclient'
    implementation 'io.prometheus:simpleclient_httpserver'
    implementation 'io.cloudevents:cloudevents-core'

    implementation "org.apache.httpcomponents:httpclient"
    implementation 'io.netty:netty-all'

    implementation project(":eventmesh-common")
    implementation project(":eventmesh-spi")
    implementation project(":eventmesh-connector-plugin:eventmesh-connector-api")
    implementation project(":eventmesh-connector-plugin:eventmesh-connector-standalone")
    implementation project(":eventmesh-security-plugin:eventmesh-security-api")
    implementation project(":eventmesh-security-plugin:eventmesh-security-acl")
    implementation project(":eventmesh-registry-plugin:eventmesh-registry-api")
    implementation project(":eventmesh-registry-plugin:eventmesh-registry-namesrv")
    implementation project(":eventmesh-admin:eventmesh-admin-rocketmq")

    implementation project(":eventmesh-protocol-plugin:eventmesh-protocol-api")
<<<<<<< HEAD
    // for debug only, can be removed
    implementation project(":eventmesh-protocol-plugin:eventmesh-protocol-cloudevents")
    implementation project(":eventmesh-protocol-plugin:eventmesh-protocol-meshmessage")
    implementation project(":eventmesh-protocol-plugin:eventmesh-protocol-openmessage")
=======

    testImplementation project(":eventmesh-common")
    testImplementation project(":eventmesh-spi")
    testImplementation project(":eventmesh-connector-plugin:eventmesh-connector-api")
    testImplementation project(":eventmesh-connector-plugin:eventmesh-connector-standalone")
    testImplementation project(":eventmesh-security-plugin:eventmesh-security-api")
    testImplementation project(":eventmesh-security-plugin:eventmesh-security-acl")
    testImplementation project(":eventmesh-registry-plugin:eventmesh-registry-api")
    testImplementation project(":eventmesh-registry-plugin:eventmesh-registry-namesrv")
    testImplementation project(":eventmesh-admin:eventmesh-admin-rocketmq")
    
    testImplementation project(":eventmesh-protocol-plugin:eventmesh-protocol-api")

    testImplementation "org.apache.httpcomponents:httpclient"
    testImplementation "io.netty:netty-all"
>>>>>>> d9702621

    testImplementation "org.mockito:mockito-core"
    testImplementation "org.powermock:powermock-module-junit4"
    testImplementation "org.powermock:powermock-api-mockito2"
}<|MERGE_RESOLUTION|>--- conflicted
+++ resolved
@@ -38,12 +38,11 @@
     implementation project(":eventmesh-admin:eventmesh-admin-rocketmq")
 
     implementation project(":eventmesh-protocol-plugin:eventmesh-protocol-api")
-<<<<<<< HEAD
+
     // for debug only, can be removed
     implementation project(":eventmesh-protocol-plugin:eventmesh-protocol-cloudevents")
     implementation project(":eventmesh-protocol-plugin:eventmesh-protocol-meshmessage")
     implementation project(":eventmesh-protocol-plugin:eventmesh-protocol-openmessage")
-=======
 
     testImplementation project(":eventmesh-common")
     testImplementation project(":eventmesh-spi")
@@ -54,12 +53,11 @@
     testImplementation project(":eventmesh-registry-plugin:eventmesh-registry-api")
     testImplementation project(":eventmesh-registry-plugin:eventmesh-registry-namesrv")
     testImplementation project(":eventmesh-admin:eventmesh-admin-rocketmq")
-    
+
     testImplementation project(":eventmesh-protocol-plugin:eventmesh-protocol-api")
 
     testImplementation "org.apache.httpcomponents:httpclient"
     testImplementation "io.netty:netty-all"
->>>>>>> d9702621
 
     testImplementation "org.mockito:mockito-core"
     testImplementation "org.powermock:powermock-module-junit4"
