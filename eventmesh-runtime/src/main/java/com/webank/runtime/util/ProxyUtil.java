/*
 * Licensed to the Apache Software Foundation (ASF) under one or more
 * contributor license agreements.  See the NOTICE file distributed with
 * this work for additional information regarding copyright ownership.
 * The ASF licenses this file to You under the Apache License, Version 2.0
 * (the "License"); you may not use this file except in compliance with
 * the License.  You may obtain a copy of the License at
 *
 *     http://www.apache.org/licenses/LICENSE-2.0
 *
 * Unless required by applicable law or agreed to in writing, software
 * distributed under the License is distributed on an "AS IS" BASIS,
 * WITHOUT WARRANTIES OR CONDITIONS OF ANY KIND, either express or implied.
 * See the License for the specific language governing permissions and
 * limitations under the License.
 */

package com.webank.runtime.util;


import com.webank.runtime.constants.ProxyConstants;
import com.webank.runtime.constants.ProxyVersion;
import com.webank.eventmesh.common.ThreadUtil;
import com.webank.eventmesh.common.protocol.tcp.AccessMessage;
import com.webank.eventmesh.common.protocol.tcp.UserAgent;
import com.fasterxml.jackson.annotation.JsonInclude;
import com.fasterxml.jackson.databind.DeserializationFeature;
import com.fasterxml.jackson.databind.ObjectMapper;
import com.fasterxml.jackson.databind.SerializationFeature;
<<<<<<< HEAD
=======
import com.webank.eventmesh.connector.defibus.domain.BytesMessageImpl;
import io.openmessaging.BytesMessage;
>>>>>>> 5bddad8c
import io.openmessaging.KeyValue;
import io.openmessaging.Message;
import org.apache.commons.lang3.ArrayUtils;
import org.apache.commons.lang3.RandomStringUtils;
import org.apache.commons.lang3.StringUtils;
import org.slf4j.Logger;
import org.slf4j.LoggerFactory;

import java.net.Inet6Address;
import java.net.InetAddress;
import java.net.NetworkInterface;
import java.net.SocketException;
import java.net.UnknownHostException;
import java.util.*;

import static com.webank.eventmesh.connector.defibus.utils.OMSUtil.isOMSHeader;

public class ProxyUtil {

    public static Logger logger = LoggerFactory.getLogger(ProxyUtil.class);

    public static String buildPushMsgSeqNo() {
        return StringUtils.rightPad(String.valueOf(System.currentTimeMillis()), 6) + String.valueOf(RandomStringUtils.randomNumeric(4));
    }

    public static String buildProxyClientID(String clientGroup, String proxyRegion, String proxyCluster) {
        return StringUtils.trim(clientGroup)
                + "-" + StringUtils.trim(proxyRegion) + "(" + StringUtils.trim(proxyCluster) + ")"
                + "-" + ProxyVersion.getCurrentVersionDesc()
                + "-" + ThreadUtil.getPID();
    }

    public static String buildProxyTcpClientID(String clientSysId, String clientDcn, String purpose,  String proxyCluster) {
        return StringUtils.trim(clientSysId)
                + "-" + StringUtils.trim(clientDcn)
                + "-" + StringUtils.trim(purpose)
                + "-" + StringUtils.trim(proxyCluster)
                + "-" + ProxyVersion.getCurrentVersionDesc()
                + "-" + ThreadUtil.getPID();
    }

    public static String buildProxyTcpRRReplyerProducerGroup() {
        return "Proxy-Tcp-RRReplyer";
    }

    public static String buildProxyTcpRRReplyerClientID(String proxySysId, String proxyRegion, String proxyDcn, String proxyCluster) {
        return proxySysId
                + "-" + StringUtils.trim(proxyRegion)
                + "-" + StringUtils.trim(proxyDcn)
                + "-" + StringUtils.trim(proxyCluster)
                + "-" + ProxyVersion.getCurrentVersionDesc()
                + "-" + ThreadUtil.getPID()
                + "-RRReplyer";
        //return ProxyVersion.getCurrentVersionDesc() + "-" + ThreadUtil.getPID() +  "(" + proxyConfiguration.proxyCluster + ")";
    }

    public static String buildBroadcastClientConsumerGroup(String systemId, String dcn) {
        return ProxyConstants.CONSUMER_GROUP_NAME_PREFIX + ProxyConstants.BROADCAST_PREFIX + systemId + "-" + dcn;
    }

    public static String buildPersistentClientConsumerGroup(String systemId, String dcn) {
        return ProxyConstants.CONSUMER_GROUP_NAME_PREFIX + systemId + "-" + dcn;
    }
    public static String buildClientGroup(String systemId, String dcn) {
        return systemId + "-" + dcn;
    }

    public static String buildClientProducerGroup(String systemId, String dcn) {
        return ProxyConstants.PRODUCER_GROUP_NAME_PREFIX + systemId + "-" + dcn;
    }

    public static String buildCCAddr(String str) {
        return str + "/namesrvAddr";
    }

    public static String buildCCAddr(String str, String idc) {
        return str + "/namesrvAddr/" + idc;
    }

    public static boolean isValidRMBTopic(String topic) {
        if (StringUtils.isEmpty(topic) || !StringUtils.contains(topic, "-")) {
            return false;
        }

        String[] args = StringUtils.split(topic, "-");
        if (ArrayUtils.getLength(args) != 5) {
            return false;
        }

        String s0e = args[1];
        if (!StringUtils.equalsIgnoreCase("s", s0e) && !StringUtils.equalsIgnoreCase("e", s0e)) {
            return false;
        }

        String service = args[2];
        if (!StringUtils.isNumeric(service)) {
            return false;
        }

        return true;
    }

    public static String getServiceIDStr(String topic) {
        if (!isValidRMBTopic(topic)) {
            return "";
        }

        String[] args = StringUtils.split(topic, "-");
        return args[2];
    }

    public static String getPidStr(String topic) {
        if (!isValidRMBTopic(topic)) {
            return "";
        }

        String[] args = StringUtils.split(topic, "-");
        return args[3];
    }

    public static boolean isService(String topic) {
        String serviceStr = getServiceIDStr(topic);
        if (StringUtils.isEmpty(serviceStr)) {
            return false;
        }
        return "0".equals(StringUtils.substring(serviceStr, 3, 4));
    }

    public static boolean isBroadcast(String topic) {
        String serviceStr = getServiceIDStr(topic);
        if (StringUtils.isEmpty(serviceStr)) {
            return false;
        }
        String[] args = StringUtils.split(topic, "-");
        return "3".equals(StringUtils.substring(args[2], 3, 4)) || "4".equals(StringUtils.substring(args[2], 3, 4));
    }

    /**
     * 自定义取堆栈
     *
     * @param e
     * @return
     */
    public static String stackTrace(Throwable e) {
        return stackTrace(e, 0);
    }

    public static String stackTrace(Throwable e, int level) {
        if (e == null) {
            return null;
        }

        StackTraceElement[] eles = e.getStackTrace();
        level = (level == 0) ? eles.length : level;
        StringBuilder sb = new StringBuilder();
        sb.append(e.getMessage()).append(System.lineSeparator());
        int innerLevel = 0;
        for (StackTraceElement ele : eles) {
            sb.append(ele.toString()).append(System.lineSeparator());
            if (++innerLevel >= level) {
                break;
            }
        }
        return sb.toString();
    }

    public static ObjectMapper createJsoner() {
        ObjectMapper jsonMapper = new ObjectMapper();
        jsonMapper.setSerializationInclusion(JsonInclude.Include.NON_NULL);
        jsonMapper.disable(DeserializationFeature.FAIL_ON_UNKNOWN_PROPERTIES);
        jsonMapper.disable(SerializationFeature.FAIL_ON_EMPTY_BEANS);
        jsonMapper.setTimeZone(TimeZone.getDefault());
        return jsonMapper;
    }


    /**
     * 打印mq消息的一部分内容
     *
     * @param accessMessage
     * @return
     */
    public static String printMqMessage(AccessMessage accessMessage) {
        Map<String, String> properties = accessMessage.getProperties();

        String keys = properties.get(ProxyConstants.KEYS_UPPERCASE);
        if (!StringUtils.isNotBlank(keys)) {
            keys = properties.get(ProxyConstants.KEYS_LOWERCASE);
        }

        String result = String.format("Message [topic=%s,TTL=%s,uniqueId=%s,bizSeq=%s]", accessMessage.getTopic(),
                properties.get(ProxyConstants.TTL), properties.get(ProxyConstants.RR_REQUEST_UNIQ_ID), keys);
        return result;
    }

    public static String getMessageBizSeq(Message msg) {
<<<<<<< HEAD
        Map<String, String> properties = msg.getProperties();
        KeyValue sysHeaders = msg.sysHeaders();
        KeyValue userHeaders = msg.userHeaders();
=======
        KeyValue properties = msg.sysHeaders();
>>>>>>> 5bddad8c

        String keys = properties.getString(ProxyConstants.KEYS_UPPERCASE);
        if (!StringUtils.isNotBlank(keys)) {
            keys = properties.getString(ProxyConstants.KEYS_LOWERCASE);
        }
        return keys;
    }

//    public static org.apache.rocketmq.common.message.Message decodeMessage(AccessMessage accessMessage) {
//        org.apache.rocketmq.common.message.Message msg = new org.apache.rocketmq.common.message.Message();
//        msg.setTopic(accessMessage.getTopic());
//        msg.setBody(accessMessage.getBody().getBytes());
//        msg.getProperty("init");
//        for (Map.Entry<String, String> property : accessMessage.getProperties().entrySet()) {
//            msg.getProperties().put(property.getKey(), property.getValue());
//        }
//        return msg;
//    }

    public static BytesMessage decodeMessage(AccessMessage accessMessage) {
        BytesMessage omsMsg = new BytesMessageImpl();
        omsMsg.setBody(accessMessage.getBody().getBytes());

        KeyValue headers = omsMsg.sysHeaders();
        KeyValue properties = omsMsg.userHeaders();

        final Set<Map.Entry<String, String>> entries = accessMessage.getProperties().entrySet();

        for (final Map.Entry<String, String> entry : entries) {
            if (isOMSHeader(entry.getKey())) {
                headers.put(entry.getKey(), entry.getValue());
            } else {
                properties.put(entry.getKey(), entry.getValue());
            }
        }

        omsMsg.putSysHeaders(Message.BuiltinKeys.DESTINATION, accessMessage.getTopic());
        return omsMsg;
    }

//    public static AccessMessage encodeMessage(org.apache.rocketmq.common.message.Message msg) throws Exception {
//        AccessMessage accessMessage = new AccessMessage();
//        accessMessage.setBody(new String(msg.getBody(), "UTF-8"));
//        accessMessage.setTopic(msg.getTopic());
//        for (Map.Entry<String, String> property : msg.getProperties().entrySet()) {
//            accessMessage.getProperties().put(property.getKey(), property.getValue());
//        }
//        return accessMessage;
//    }

    public static AccessMessage encodeMessage(BytesMessage omsMessage) throws Exception {

        AccessMessage accessMessage = new AccessMessage();
        accessMessage.setBody(new String(omsMessage.getBody(byte[].class), "UTF-8"));

        KeyValue sysHeaders = omsMessage.sysHeaders();
        KeyValue userHeaders = omsMessage.userHeaders();

        //All destinations in RocketMQ use Topic
        accessMessage.setTopic(sysHeaders.getString(Message.BuiltinKeys.DESTINATION));

        if (sysHeaders.containsKey(Message.BuiltinKeys.START_TIME)) {
            long deliverTime = sysHeaders.getLong(Message.BuiltinKeys.START_TIME, 0);
            if (deliverTime > 0) {
//                rmqMessage.putUserProperty(RocketMQConstants.START_DELIVER_TIME, String.valueOf(deliverTime));
                accessMessage.getProperties().put(Message.BuiltinKeys.START_TIME, String.valueOf(deliverTime));
            }
        }

        for (String key : userHeaders.keySet()) {
            accessMessage.getProperties().put(key, userHeaders.getString(key));
        }

        //System headers has a high priority
        for (String key : sysHeaders.keySet()) {
            accessMessage.getProperties().put(key, sysHeaders.getString(key));
        }

        return accessMessage;
    }

    public static String getLocalAddr() {
        //priority of networkInterface when generating client ip
        String priority = System.getProperty("networkInterface.priority", "bond1<eth1<eth0");
        logger.debug("networkInterface.priority: {}", priority);
        ArrayList<String> preferList = new ArrayList<String>();
        for (String eth : priority.split("<")) {
            preferList.add(eth);
        }
        NetworkInterface preferNetworkInterface = null;

        try {
            Enumeration<NetworkInterface> enumeration1 = NetworkInterface.getNetworkInterfaces();
            while (enumeration1.hasMoreElements()) {
                final NetworkInterface networkInterface = enumeration1.nextElement();
                if (!preferList.contains(networkInterface.getName())) {
                    continue;
                } else if (preferNetworkInterface == null) {
                    preferNetworkInterface = networkInterface;
                }
                //get the networkInterface that has higher priority
                else if (preferList.indexOf(networkInterface.getName())
                        > preferList.indexOf(preferNetworkInterface.getName())) {
                    preferNetworkInterface = networkInterface;
                }
            }

            // Traversal Network interface to get the first non-loopback and non-private address
            ArrayList<String> ipv4Result = new ArrayList<String>();
            ArrayList<String> ipv6Result = new ArrayList<String>();

            if (preferNetworkInterface != null) {
                logger.debug("use preferNetworkInterface:{}", preferNetworkInterface);
                final Enumeration<InetAddress> en = preferNetworkInterface.getInetAddresses();
                getIpResult(ipv4Result, ipv6Result, en);
            } else {
                logger.debug("no preferNetworkInterface");
                Enumeration<NetworkInterface> enumeration = NetworkInterface.getNetworkInterfaces();
                while (enumeration.hasMoreElements()) {
                    final NetworkInterface networkInterface = enumeration.nextElement();
                    final Enumeration<InetAddress> en = networkInterface.getInetAddresses();
                    getIpResult(ipv4Result, ipv6Result, en);
                }
            }

            // prefer ipv4
            if (!ipv4Result.isEmpty()) {
                for (String ip : ipv4Result) {
                    if (ip.startsWith("127.0") || ip.startsWith("192.168")) {
                        continue;
                    }

                    return ip;
                }

                return ipv4Result.get(ipv4Result.size() - 1);
            } else if (!ipv6Result.isEmpty()) {
                return ipv6Result.get(0);
            }
            //If failed to find,fall back to localhost
            final InetAddress localHost = InetAddress.getLocalHost();
            return normalizeHostAddress(localHost);
        } catch (SocketException e) {
            e.printStackTrace();
        } catch (UnknownHostException e) {
            e.printStackTrace();
        }

        return null;
    }

    public static String normalizeHostAddress(final InetAddress localHost) {
        if (localHost instanceof Inet6Address) {
            return "[" + localHost.getHostAddress() + "]";
        } else {
            return localHost.getHostAddress();
        }
    }

    private static void getIpResult(ArrayList<String> ipv4Result, ArrayList<String> ipv6Result,
                                    Enumeration<InetAddress> en) {
        while (en.hasMoreElements()) {
            final InetAddress address = en.nextElement();
            if (!address.isLoopbackAddress()) {
                if (address instanceof Inet6Address) {
                    ipv6Result.add(normalizeHostAddress(address));
                } else {
                    ipv4Result.add(normalizeHostAddress(address));
                }
            }
        }
    }

    public static String buildUserAgentClientId(UserAgent client){
        if(client == null){
            return null;
        }
        StringBuilder sb = new StringBuilder();
        sb.append(client.getSubsystem()).append("-")
                .append(client.getDcn()).append("-")
                .append(client.getPid()).append("-")
                .append(client.getHost()).append(":").append(client.getPort());
        return sb.toString();
    }
}<|MERGE_RESOLUTION|>--- conflicted
+++ resolved
@@ -27,11 +27,8 @@
 import com.fasterxml.jackson.databind.DeserializationFeature;
 import com.fasterxml.jackson.databind.ObjectMapper;
 import com.fasterxml.jackson.databind.SerializationFeature;
-<<<<<<< HEAD
-=======
 import com.webank.eventmesh.connector.defibus.domain.BytesMessageImpl;
 import io.openmessaging.BytesMessage;
->>>>>>> 5bddad8c
 import io.openmessaging.KeyValue;
 import io.openmessaging.Message;
 import org.apache.commons.lang3.ArrayUtils;
@@ -228,13 +225,7 @@
     }
 
     public static String getMessageBizSeq(Message msg) {
-<<<<<<< HEAD
-        Map<String, String> properties = msg.getProperties();
-        KeyValue sysHeaders = msg.sysHeaders();
-        KeyValue userHeaders = msg.userHeaders();
-=======
         KeyValue properties = msg.sysHeaders();
->>>>>>> 5bddad8c
 
         String keys = properties.getString(ProxyConstants.KEYS_UPPERCASE);
         if (!StringUtils.isNotBlank(keys)) {
