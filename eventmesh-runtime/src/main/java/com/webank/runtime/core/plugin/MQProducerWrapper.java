/*
 * Licensed to the Apache Software Foundation (ASF) under one or more
 * contributor license agreements.  See the NOTICE file distributed with
 * this work for additional information regarding copyright ownership.
 * The ASF licenses this file to You under the Apache License, Version 2.0
 * (the "License"); you may not use this file except in compliance with
 * the License.  You may obtain a copy of the License at
 *
 *     http://www.apache.org/licenses/LICENSE-2.0
 *
 * Unless required by applicable law or agreed to in writing, software
 * distributed under the License is distributed on an "AS IS" BASIS,
 * WITHOUT WARRANTIES OR CONDITIONS OF ANY KIND, either express or implied.
 * See the License for the specific language governing permissions and
 * limitations under the License.
 */

package com.webank.runtime.core.plugin;

<<<<<<< HEAD
import com.webank.api.RRCallback;
import com.webank.api.SendCallback;
import com.webank.api.producer.MeshMQProducer;
import com.webank.eventmesh.common.config.CommonConfiguration;
import com.webank.eventmesh.common.config.ConfigurationWraper;
import com.webank.runtime.constants.ProxyConstants;
=======
import com.webank.eventmesh.api.RRCallback;
import com.webank.eventmesh.api.SendCallback;
import com.webank.eventmesh.api.producer.MeshMQProducer;
import com.webank.eventmesh.common.config.CommonConfiguration;
>>>>>>> 5bddad8c
import io.openmessaging.Message;
import org.slf4j.Logger;
import org.slf4j.LoggerFactory;
import java.util.ServiceLoader;

public class MQProducerWrapper extends MQWrapper {

    public Logger logger = LoggerFactory.getLogger(this.getClass());

    protected MeshMQProducer meshMQProducer;

    public synchronized void init(CommonConfiguration commonConfiguration, String producerGroup) throws Exception{
        if (inited.get()) {
            return;
        }

        meshMQProducer = getSpiMeshMQProducer();
        if (meshMQProducer == null){
            logger.error("can't load the meshMQProducer plugin, please check.");
            throw new RuntimeException("doesn't load the meshMQProducer plugin, please check.");
        }
        meshMQProducer.init(commonConfiguration, producerGroup);

        inited.compareAndSet(false, true);
    }

    private MeshMQProducer getSpiMeshMQProducer() {
        ServiceLoader<MeshMQProducer> meshMQProducerServiceLoader = ServiceLoader.load(MeshMQProducer.class);
        if (meshMQProducerServiceLoader.iterator().hasNext()){
            return meshMQProducerServiceLoader.iterator().next();
        }
        return null;
    }

    public synchronized void start() throws Exception {
        if (started.get()) {
            return;
        }

        meshMQProducer.start();

        started.compareAndSet(false, true);
    }

    public synchronized void shutdown() throws Exception {
        if (!inited.get()) {
            return;
        }

        if (!started.get()) {
            return;
        }

        meshMQProducer.shutdown();

        inited.compareAndSet(true, false);
        started.compareAndSet(true, false);
    }

    public void send(Message message, SendCallback sendCallback) throws Exception {
        meshMQProducer.send(message, sendCallback);
    }

    public void request(Message message, SendCallback sendCallback, RRCallback rrCallback, long timeout)
            throws Exception {
        meshMQProducer.request(message, sendCallback, rrCallback, timeout);
    }

    public Message request(Message message, long timeout) throws Exception {
        return meshMQProducer.request(message, timeout);
    }

    public boolean reply(final Message message, final SendCallback sendCallback) throws Exception {
        return meshMQProducer.reply(message, sendCallback);
    }

<<<<<<< HEAD
    public MeshMQProducer getDefaultMQProducer() {
        return meshMQProducer.getDefaultMQProducer();
=======
//    public DefaultMQProducer getDefaultMQProducer() {
//        return meshMQProducer.getDefaultMQProducer();
//    }

    public MeshMQProducer getMeshMQProducer() {
        return meshMQProducer;
>>>>>>> 5bddad8c
    }

    //    public static void main(String[] args) throws Exception {
//
//        MQProducerWrapper mqProducerWrapper = new MQProducerWrapper();
//        CommonConfiguration commonConfiguration = new CommonConfiguration(new ConfigurationWraper(ProxyConstants.PROXY_CONF_HOME
//                + File.separator
//                + ProxyConstants.PROXY_CONF_FILE, false));
//        commonConfiguration.init();
//        mqProducerWrapper.init(commonConfiguration, "TEST");
//    }
}<|MERGE_RESOLUTION|>--- conflicted
+++ resolved
@@ -17,19 +17,10 @@
 
 package com.webank.runtime.core.plugin;
 
-<<<<<<< HEAD
-import com.webank.api.RRCallback;
-import com.webank.api.SendCallback;
-import com.webank.api.producer.MeshMQProducer;
-import com.webank.eventmesh.common.config.CommonConfiguration;
-import com.webank.eventmesh.common.config.ConfigurationWraper;
-import com.webank.runtime.constants.ProxyConstants;
-=======
 import com.webank.eventmesh.api.RRCallback;
 import com.webank.eventmesh.api.SendCallback;
 import com.webank.eventmesh.api.producer.MeshMQProducer;
 import com.webank.eventmesh.common.config.CommonConfiguration;
->>>>>>> 5bddad8c
 import io.openmessaging.Message;
 import org.slf4j.Logger;
 import org.slf4j.LoggerFactory;
@@ -106,17 +97,8 @@
         return meshMQProducer.reply(message, sendCallback);
     }
 
-<<<<<<< HEAD
     public MeshMQProducer getDefaultMQProducer() {
         return meshMQProducer.getDefaultMQProducer();
-=======
-//    public DefaultMQProducer getDefaultMQProducer() {
-//        return meshMQProducer.getDefaultMQProducer();
-//    }
-
-    public MeshMQProducer getMeshMQProducer() {
-        return meshMQProducer;
->>>>>>> 5bddad8c
     }
 
     //    public static void main(String[] args) throws Exception {
