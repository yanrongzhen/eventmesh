--- conflicted
+++ resolved
@@ -84,13 +84,8 @@
                 long sendTime = System.currentTimeMillis();
                 addTimestamp(accessMessage, cmd, sendTime);
                 if (cmd.equals(Command.REQUEST_TO_SERVER)) {
-<<<<<<< HEAD
-                    accessMessage.getProperties().put(ProxyConstants.PROPERTY_MESSAGE_REPLY_TO, session.getClientGroupWrapper()
-                            .get().getMqProducerWrapper().getDefaultMQProducer().buildMQClientId());
-=======
                     accessMessage.getProperties().put(DeFiBusConstant.PROPERTY_MESSAGE_REPLY_TO, session.getClientGroupWrapper()
                             .get().getMqProducerWrapper().getMeshMQProducer().buildMQClientId());
->>>>>>> 39d91787
                 }
 
                 sendStatus = session.upstreamMsg(pkg.getHeader(), ProxyUtil.decodeMessage(accessMessage), createSendCallback(replyCmd, taskExecuteTime, accessMessage), startTime, taskExecuteTime);
