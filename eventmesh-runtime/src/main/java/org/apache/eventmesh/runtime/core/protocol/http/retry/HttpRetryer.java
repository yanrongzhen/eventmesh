--- conflicted
+++ resolved
@@ -19,12 +19,8 @@
 
 import org.apache.eventmesh.common.EventMeshThreadFactory;
 import org.apache.eventmesh.runtime.boot.EventMeshHTTPServer;
-<<<<<<< HEAD
-import org.apache.eventmesh.runtime.core.retry.Retryable;
-=======
 import org.apache.eventmesh.runtime.core.protocol.AbstractRetryer;
-import org.apache.eventmesh.runtime.core.protocol.DelayRetryable;
->>>>>>> b4feffcf
+import org.apache.eventmesh.runtime.core.retry.core.RetryContext;
 
 import java.util.concurrent.ArrayBlockingQueue;
 import java.util.concurrent.ThreadPoolExecutor;
@@ -32,7 +28,6 @@
 
 import org.slf4j.Logger;
 import org.slf4j.LoggerFactory;
-
 
 import lombok.extern.slf4j.Slf4j;
 
@@ -47,28 +42,13 @@
         this.eventMeshHTTPServer = eventMeshHTTPServer;
     }
 
-<<<<<<< HEAD
-    private final DelayQueue<Retryable> failed = new DelayQueue<>();
-
-    private ThreadPoolExecutor pool;
-
-    private Thread dispatcher;
-
-    public void pushRetry(Retryable retryable) {
-        if (failed.size() >= eventMeshHTTPServer.getEventMeshHttpConfiguration().getEventMeshServerRetryBlockQSize()) {
-            retryLogger.error("[RETRY-QUEUE] is full!");
-            return;
-        }
-        failed.offer(retryable);
-=======
     @Override
-    public void pushRetry(DelayRetryable delayRetryable) {
+    public void pushRetry(RetryContext retryable) {
         if (retrys.size() >= eventMeshHTTPServer.getEventMeshHttpConfiguration().getEventMeshServerRetryBlockQSize()) {
             retryLogger.error("[RETRY-QUEUE] is full!");
             return;
         }
-        retrys.offer(delayRetryable);
->>>>>>> b4feffcf
+        retrys.offer(retryable);
     }
 
     @Override
@@ -81,58 +61,7 @@
             new EventMeshThreadFactory("http-retry", true, Thread.NORM_PRIORITY),
             new ThreadPoolExecutor.AbortPolicy());
 
-<<<<<<< HEAD
-        dispatcher = new Thread(() -> {
-            try {
-                Retryable retryObj;
-                while (!Thread.currentThread().isInterrupted() && (retryObj = failed.take()) != null) {
-                    final Retryable retryable = retryObj;
-                    pool.execute(() -> {
-                        try {
-                            retryable.retry();
-                            if (retryLogger.isDebugEnabled()) {
-                                retryLogger.debug("retryObj : {}", retryable);
-                            }
-                        } catch (Exception e) {
-                            retryLogger.error("http-retry-dispatcher error!", e);
-                        }
-                    });
-                }
-            } catch (Exception e) {
-                if (e instanceof InterruptedException) {
-                    Thread.currentThread().interrupt();
-                }
-                retryLogger.error("http-retry-dispatcher error!", e);
-            }
-        }, "http-retry-dispatcher");
-        dispatcher.setDaemon(true);
-        log.info("HttpRetryer inited......");
-    }
-
-    public int size() {
-        return failed.size();
-    }
-
-    /**
-     * Get failed queue, this method is just used for metrics.
-     */
-    public DelayQueue<Retryable> getFailedQueue() {
-        return failed;
-    }
-
-    public void shutdown() {
-        dispatcher.interrupt();
-        pool.shutdown();
-        log.info("HttpRetryer shutdown......");
-    }
-
-    public void start() throws Exception {
-        dispatcher.start();
-        log.info("HttpRetryer started......");
-    }
-=======
         initDispatcher();
     }
 
->>>>>>> b4feffcf
 }