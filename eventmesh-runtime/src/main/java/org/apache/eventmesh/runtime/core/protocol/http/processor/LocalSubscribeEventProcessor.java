/*
 * Licensed to the Apache Software Foundation (ASF) under one or more
 * contributor license agreements.  See the NOTICE file distributed with
 * this work for additional information regarding copyright ownership.
 * The ASF licenses this file to You under the Apache License, Version 2.0
 * (the "License"); you may not use this file except in compliance with
 * the License.  You may obtain a copy of the License at
 *
 *     http://www.apache.org/licenses/LICENSE-2.0
 *
 * Unless required by applicable law or agreed to in writing, software
 * distributed under the License is distributed on an "AS IS" BASIS,
 * WITHOUT WARRANTIES OR CONDITIONS OF ANY KIND, either express or implied.
 * See the License for the specific language governing permissions and
 * limitations under the License.
 */

package org.apache.eventmesh.runtime.core.protocol.http.processor;

import org.apache.eventmesh.common.Constants;
import org.apache.eventmesh.common.protocol.SubscriptionItem;
import org.apache.eventmesh.common.protocol.http.HttpEventWrapper;
import org.apache.eventmesh.common.protocol.http.common.EventMeshRetCode;
import org.apache.eventmesh.common.protocol.http.common.ProtocolKey;
import org.apache.eventmesh.common.protocol.http.common.RequestURI;
import org.apache.eventmesh.common.utils.IPUtils;
import org.apache.eventmesh.common.utils.JsonUtils;
import org.apache.eventmesh.runtime.acl.Acl;
import org.apache.eventmesh.runtime.boot.EventMeshHTTPServer;
import org.apache.eventmesh.runtime.common.EventMeshTrace;
import org.apache.eventmesh.runtime.constants.EventMeshConstants;
import org.apache.eventmesh.runtime.core.consumergroup.ConsumerGroupConf;
import org.apache.eventmesh.runtime.core.consumergroup.ConsumerGroupTopicConf;
import org.apache.eventmesh.runtime.core.protocol.http.processor.inf.AbstractEventProcessor;
import org.apache.eventmesh.runtime.core.protocol.http.processor.inf.Client;
import org.apache.eventmesh.runtime.util.RemotingHelper;
import org.apache.eventmesh.runtime.util.WebhookUtil;

import org.apache.commons.collections4.CollectionUtils;
import org.apache.commons.lang3.StringUtils;

import java.util.ArrayList;
import java.util.Collections;
import java.util.Date;
import java.util.HashMap;
import java.util.HashSet;
import java.util.List;
import java.util.Map;
import java.util.Optional;

import org.slf4j.Logger;
import org.slf4j.LoggerFactory;

import io.netty.channel.Channel;
import io.netty.handler.codec.http.HttpRequest;

import com.fasterxml.jackson.core.type.TypeReference;


@EventMeshTrace(isEnable = false)
public class LocalSubscribeEventProcessor extends AbstractEventProcessor {

    private static final Logger LOGGER = LoggerFactory.getLogger(LocalSubscribeEventProcessor.class);

<<<<<<< HEAD
    public LocalSubscribeEventProcessor(EventMeshHTTPServer eventMeshHTTPServer) {
=======
    public LocalSubscribeEventProcessor(final EventMeshHTTPServer eventMeshHTTPServer) {
>>>>>>> 87034e21
        super(eventMeshHTTPServer);
    }

    @Override
<<<<<<< HEAD
    public void handler(final HandlerService.HandlerSpecific handlerSpecific, final HttpRequest httpRequest) throws Exception {

        final ChannelHandlerContext ctx = handlerSpecific.getCtx();

        final HttpEventWrapper requestWrapper = handlerSpecific.getAsyncContext().getRequest();

        if (LOGGER.isInfoEnabled()) {
            LOGGER.info("uri={}|{}|client2eventMesh|from={}|to={}", requestWrapper.getRequestURI(),
                    EventMeshConstants.PROTOCOL_HTTP, RemotingHelper.parseChannelRemoteAddr(ctx.channel()), IPUtils.getLocalAddress()
            );
        }

        // user request header
        final String requestIp = RemotingHelper.parseChannelRemoteAddr(ctx.channel());
        requestWrapper.getHeaderMap().put(ProtocolKey.ClientInstanceKey.IP, requestIp);

=======
    public void handler(final HandlerService.HandlerSpecific handlerSpecific, final HttpRequest httpRequest)
            throws Exception {

        final Channel channel = handlerSpecific.getCtx().channel();
        final HttpEventWrapper requestWrapper = handlerSpecific.getAsyncContext().getRequest();

        if (LOGGER.isInfoEnabled()) {
            LOGGER.info("uri={}|{}|client2eventMesh|from={}|to={}", requestWrapper.getRequestURI(),
                    EventMeshConstants.PROTOCOL_HTTP, RemotingHelper.parseChannelRemoteAddr(channel),
                    IPUtils.getLocalAddress());
        }

        // user request header
        requestWrapper.getHeaderMap().put(ProtocolKey.ClientInstanceKey.IP,
                RemotingHelper.parseChannelRemoteAddr(channel));
>>>>>>> 87034e21
        // build sys header
        requestWrapper.buildSysHeaderForClient();

        final Map<String, Object> responseHeaderMap = builderResponseHeaderMap(requestWrapper);
        final Map<String, Object> sysHeaderMap = requestWrapper.getSysHeaderMap();
        final Map<String, Object> responseBodyMap = new HashMap<>();

        //validate header
        if (validateSysHeader(sysHeaderMap)) {
            handlerSpecific.sendErrorResponse(EventMeshRetCode.EVENTMESH_PROTOCOL_HEADER_ERR, responseHeaderMap,
                    responseBodyMap, null);
            return;
        }

        //validate body
<<<<<<< HEAD

        Map<String, Object> requestBodyMap = Optional.ofNullable(JsonUtils.deserialize(
                new String(requestWrapper.getBody(), Constants.DEFAULT_CHARSET),
                new TypeReference<HashMap<String, Object>>() {
                }
        )).orElse(new HashMap<>());
=======
        final Map<String, Object> requestBodyMap = Optional.ofNullable(JsonUtils.deserialize(
                new String(requestWrapper.getBody(), Constants.DEFAULT_CHARSET),
                new TypeReference<HashMap<String, Object>>() {
                }
        )).orElseGet(HashMap::new);
>>>>>>> 87034e21

        if (requestBodyMap.get("url") == null
                || requestBodyMap.get("topic") == null
                || requestBodyMap.get("consumerGroup") == null) {
            handlerSpecific.sendErrorResponse(EventMeshRetCode.EVENTMESH_PROTOCOL_BODY_ERR, responseHeaderMap,
                    responseBodyMap, null);
            return;
        }

        final String url = requestBodyMap.get("url").toString();
        final String consumerGroup = requestBodyMap.get("consumerGroup").toString();
        final String topic = JsonUtils.serialize(requestBodyMap.get("topic"));

        // SubscriptionItem
<<<<<<< HEAD
        List<SubscriptionItem> subscriptionList = Optional.ofNullable(JsonUtils.deserialize(
                topic,
                new TypeReference<List<SubscriptionItem>>() {
                }
        )).orElse(Collections.emptyList());
=======
        final List<SubscriptionItem> subscriptionList = Optional.ofNullable(JsonUtils.deserialize(
                topic,
                new TypeReference<List<SubscriptionItem>>() {
                }
        )).orElseGet(Collections::emptyList);
>>>>>>> 87034e21

        //do acl check
        if (eventMeshHTTPServer.getEventMeshHttpConfiguration().isEventMeshServerSecurityEnable()) {
            for (final SubscriptionItem item : subscriptionList) {
                try {
<<<<<<< HEAD
                    Acl.doAclCheckInHttpReceive(remoteAddr, user, pass, subsystem, item.getTopic(),
=======
                    Acl.doAclCheckInHttpReceive(RemotingHelper.parseChannelRemoteAddr(channel),
                            sysHeaderMap.get(ProtocolKey.ClientInstanceKey.USERNAME).toString(),
                            sysHeaderMap.get(ProtocolKey.ClientInstanceKey.PASSWD).toString(),
                            sysHeaderMap.get(ProtocolKey.ClientInstanceKey.SYS).toString(),
                            item.getTopic(),
>>>>>>> 87034e21
                            requestWrapper.getRequestURI());
                } catch (Exception e) {
                    if (LOGGER.isWarnEnabled()) {
                        LOGGER.warn("CLIENT HAS NO PERMISSION,SubscribeProcessor subscribe failed", e);
                    }
<<<<<<< HEAD
=======

>>>>>>> 87034e21
                    handlerSpecific.sendErrorResponse(EventMeshRetCode.EVENTMESH_ACL_ERR, responseHeaderMap,
                            responseBodyMap, null);
                    return;
                }
            }
        }

        // validate URL
        try {
            if (!IPUtils.isValidDomainOrIp(url, eventMeshHTTPServer.getEventMeshHttpConfiguration().eventMeshIpv4BlackList,
                    eventMeshHTTPServer.getEventMeshHttpConfiguration().eventMeshIpv6BlackList)) {
<<<<<<< HEAD
                if (LOGGER.isErrorEnabled()) {
                    LOGGER.error("subscriber url {} is not valid", url);
                }
=======
                LOGGER.error("subscriber url {} is not valid", url);
>>>>>>> 87034e21
                handlerSpecific.sendErrorResponse(EventMeshRetCode.EVENTMESH_PROTOCOL_BODY_ERR, responseHeaderMap,
                        responseBodyMap, null);
                return;
            }
        } catch (Exception e) {
<<<<<<< HEAD
            if (LOGGER.isErrorEnabled()) {
                LOGGER.error(String.format("subscriber url {} is not valid", url), e);
            }

=======
            LOGGER.error("subscriber url is invalid, url:" + url, e);
>>>>>>> 87034e21
            handlerSpecific.sendErrorResponse(EventMeshRetCode.EVENTMESH_PROTOCOL_BODY_ERR, responseHeaderMap,
                    responseBodyMap, null);
            return;
        }

        // obtain webhook delivery agreement for Abuse Protection
<<<<<<< HEAD
        final boolean isWebhookAllowed = WebhookUtil.obtainDeliveryAgreement(eventMeshHTTPServer.httpClientPool.getClient(),
                url, eventMeshHTTPServer.getEventMeshHttpConfiguration().getEventMeshWebhookOrigin());

        if (!isWebhookAllowed) {
            if (LOGGER.isErrorEnabled()) {
                LOGGER.error("subscriber url {} is not allowed by the target system", url);
            }

=======
        if (!WebhookUtil.obtainDeliveryAgreement(eventMeshHTTPServer.httpClientPool.getClient(),
                url, eventMeshHTTPServer.getEventMeshHttpConfiguration().getEventMeshWebhookOrigin())) {
            LOGGER.error("subscriber url {} is not allowed by the target system", url);
>>>>>>> 87034e21
            handlerSpecific.sendErrorResponse(EventMeshRetCode.EVENTMESH_PROTOCOL_BODY_ERR, responseHeaderMap,
                    responseBodyMap, null);
            return;
        }

        synchronized (eventMeshHTTPServer.localClientInfoMapping) {

            registerClient(requestWrapper, consumerGroup, subscriptionList, url);

            for (final SubscriptionItem subTopic : subscriptionList) {
<<<<<<< HEAD
                List<Client> groupTopicClients = eventMeshHTTPServer.localClientInfoMapping
                        .get(consumerGroup + "@" + subTopic.getTopic());

                if (CollectionUtils.isEmpty(groupTopicClients)) {
                    if (LOGGER.isErrorEnabled()) {
                        LOGGER.error("group {} topic {} clients is empty", consumerGroup, subTopic);
                    }
=======
                final List<Client> groupTopicClients = eventMeshHTTPServer.localClientInfoMapping
                        .get(consumerGroup + "@" + subTopic.getTopic());

                if (CollectionUtils.isEmpty(groupTopicClients)) {
                    LOGGER.error("group {} topic {} clients is empty", consumerGroup, subTopic);
>>>>>>> 87034e21
                }

                final Map<String, List<String>> idcUrls = new HashMap<>();
                for (final Client client : groupTopicClients) {
<<<<<<< HEAD
                    if (idcUrls.containsKey(client.idc)) {
                        idcUrls.get(client.idc).add(StringUtils.deleteWhitespace(client.url));
=======
                    if (idcUrls.containsKey(client.getIdc())) {
                        idcUrls.get(client.getIdc()).add(StringUtils.deleteWhitespace(client.getUrl()));
>>>>>>> 87034e21
                    } else {
                        final List<String> urls = new ArrayList<>();
                        urls.add(client.getUrl());
                        idcUrls.put(client.getIdc(), urls);
                    }
                }

                ConsumerGroupConf consumerGroupConf =
                        eventMeshHTTPServer.localConsumerGroupMapping.get(consumerGroup);
                if (consumerGroupConf == null) {
                    // new subscription
                    consumerGroupConf = new ConsumerGroupConf(consumerGroup);
                    final ConsumerGroupTopicConf consumeTopicConfig = new ConsumerGroupTopicConf();
                    consumeTopicConfig.setConsumerGroup(consumerGroup);
                    consumeTopicConfig.setTopic(subTopic.getTopic());
                    consumeTopicConfig.setSubscriptionItem(subTopic);
                    consumeTopicConfig.setUrls(new HashSet<>(Collections.singletonList(url)));
                    consumeTopicConfig.setIdcUrls(idcUrls);

                    final Map<String, ConsumerGroupTopicConf> map = new HashMap<>();
                    map.put(subTopic.getTopic(), consumeTopicConfig);
                    consumerGroupConf.setConsumerGroupTopicConf(map);
                } else {
                    // already subscribed
                    final Map<String, ConsumerGroupTopicConf> map =
                            consumerGroupConf.getConsumerGroupTopicConf();
                    if (!map.containsKey(subTopic.getTopic())) {
                        //If there are multiple topics, append it
                        final ConsumerGroupTopicConf newTopicConf = new ConsumerGroupTopicConf();
                        newTopicConf.setConsumerGroup(consumerGroup);
                        newTopicConf.setTopic(subTopic.getTopic());
                        newTopicConf.setSubscriptionItem(subTopic);
                        newTopicConf.setUrls(new HashSet<>(Collections.singletonList(url)));
                        newTopicConf.setIdcUrls(idcUrls);
                        map.put(subTopic.getTopic(), newTopicConf);
                    }

<<<<<<< HEAD
                    final Set<Map.Entry<String, ConsumerGroupTopicConf>> entrySet = map.entrySet();
                    for (final Map.Entry<String, ConsumerGroupTopicConf> set : entrySet) {
=======
                    for (final Map.Entry<String, ConsumerGroupTopicConf> set : map.entrySet()) {
>>>>>>> 87034e21
                        if (!StringUtils.equals(subTopic.getTopic(), set.getKey())) {
                            continue;
                        }

                        final ConsumerGroupTopicConf latestTopicConf = new ConsumerGroupTopicConf();
                        latestTopicConf.setConsumerGroup(consumerGroup);
                        latestTopicConf.setTopic(subTopic.getTopic());
                        latestTopicConf.setSubscriptionItem(subTopic);
                        latestTopicConf.setUrls(new HashSet<>(Collections.singletonList(url)));

                        final ConsumerGroupTopicConf currentTopicConf = set.getValue();
                        latestTopicConf.getUrls().addAll(currentTopicConf.getUrls());
                        latestTopicConf.setIdcUrls(idcUrls);

                        map.put(set.getKey(), latestTopicConf);
                    }
                }
                eventMeshHTTPServer.localConsumerGroupMapping.put(consumerGroup, consumerGroupConf);
            }

            final long startTime = System.currentTimeMillis();
            try {
                // subscription relationship change notification
                eventMeshHTTPServer.getConsumerManager().notifyConsumerManager(consumerGroup,
                        eventMeshHTTPServer.localConsumerGroupMapping.get(consumerGroup));
<<<<<<< HEAD

=======
>>>>>>> 87034e21
                responseBodyMap.put("retCode", EventMeshRetCode.SUCCESS.getRetCode());
                responseBodyMap.put("retMsg", EventMeshRetCode.SUCCESS.getErrMsg());

                handlerSpecific.sendResponse(responseHeaderMap, responseBodyMap);

            } catch (Exception e) {
<<<<<<< HEAD
                if (LOGGER.isErrorEnabled()) {
                    LOGGER.error(String.format("message|eventMesh2mq|REQ|ASYNC|send2MQCost=%sms|topic=%s|url=%s",
                            System.currentTimeMillis() - startTime,
                            JsonUtils.serialize(subscriptionList),
                            url), e);
                }
=======
                LOGGER.error(String.format("message|eventMesh2mq|REQ|ASYNC|send2MQCost=%s ms|topic=%s"
                                + "|uniqueId=%s", System.currentTimeMillis() - startTime,
                        JsonUtils.serialize(subscriptionList), url), e);
>>>>>>> 87034e21
                handlerSpecific.sendErrorResponse(EventMeshRetCode.EVENTMESH_SUBSCRIBE_ERR, responseHeaderMap,
                        responseBodyMap, null);
            }

            // Update service metadata
            updateMetadata();
        }

    }

    @Override
    public String[] paths() {
        return new String[]{RequestURI.SUBSCRIBE_LOCAL.getRequestURI()};
    }

<<<<<<< HEAD
    private void registerClient(HttpEventWrapper requestWrapper, String consumerGroup,
                                List<SubscriptionItem> subscriptionItems, String url) {
        Map<String, Object> requestHeaderMap = requestWrapper.getSysHeaderMap();
        for (SubscriptionItem item : subscriptionItems) {
            Client client = new Client();
            client.env = requestHeaderMap.get(ProtocolKey.ClientInstanceKey.ENV).toString();
            client.idc = requestHeaderMap.get(ProtocolKey.ClientInstanceKey.IDC).toString();
            client.sys = requestHeaderMap.get(ProtocolKey.ClientInstanceKey.SYS).toString();
            client.ip = requestHeaderMap.get(ProtocolKey.ClientInstanceKey.IP).toString();
            client.pid = requestHeaderMap.get(ProtocolKey.ClientInstanceKey.PID).toString();
            client.consumerGroup = consumerGroup;
            client.topic = item.getTopic();
            client.url = url;
            client.lastUpTime = new Date();

            final String groupTopicKey = client.consumerGroup + "@" + client.topic;
            List<Client> localClients =
                    eventMeshHTTPServer.localClientInfoMapping.get(groupTopicKey);

            if (localClients == null) {
                localClients = new ArrayList<>();
                eventMeshHTTPServer.localClientInfoMapping.put(groupTopicKey, localClients);
            }

            boolean isContains = false;
            for (Client localClient : localClients) {
                if (StringUtils.equals(localClient.url, client.url)) {
                    isContains = true;
                    localClient.lastUpTime = client.lastUpTime;
                    break;
                }
=======
    private void registerClient(final HttpEventWrapper requestWrapper, final String consumerGroup,
                                final List<SubscriptionItem> subscriptionItems, final String url) {
        final Map<String, Object> requestHeaderMap = requestWrapper.getSysHeaderMap();
        for (final SubscriptionItem item : subscriptionItems) {
            final Client client = new Client();
            client.setEnv(requestHeaderMap.get(ProtocolKey.ClientInstanceKey.ENV).toString());
            client.setIdc(requestHeaderMap.get(ProtocolKey.ClientInstanceKey.IDC).toString());
            client.setSys(requestHeaderMap.get(ProtocolKey.ClientInstanceKey.SYS).toString());
            client.setIp(requestHeaderMap.get(ProtocolKey.ClientInstanceKey.IP).toString());
            client.setPid(requestHeaderMap.get(ProtocolKey.ClientInstanceKey.PID).toString());
            client.setConsumerGroup(consumerGroup);
            client.setTopic(item.getTopic());
            client.setUrl(url);
            client.setLastUpTime(new Date());

            final String groupTopicKey = client.getConsumerGroup() + "@" + client.getTopic();

            if (eventMeshHTTPServer.localClientInfoMapping.containsKey(groupTopicKey)) {
                final List<Client> localClients =
                        eventMeshHTTPServer.localClientInfoMapping.get(groupTopicKey);
                boolean isContains = false;
                for (final Client localClient : localClients) {
                    if (StringUtils.equals(localClient.getUrl(), client.getUrl())) {
                        isContains = true;
                        localClient.setLastUpTime(client.getLastUpTime());
                        break;
                    }
                }

                if (!isContains) {
                    localClients.add(client);
                }
            } else {
                final List<Client> clients = new ArrayList<>();
                clients.add(client);
                eventMeshHTTPServer.localClientInfoMapping.put(groupTopicKey, clients);
>>>>>>> 87034e21
            }

            if (!isContains) {
                localClients.add(client);
            }

        }
    }

}<|MERGE_RESOLUTION|>--- conflicted
+++ resolved
@@ -62,33 +62,11 @@
 
     private static final Logger LOGGER = LoggerFactory.getLogger(LocalSubscribeEventProcessor.class);
 
-<<<<<<< HEAD
-    public LocalSubscribeEventProcessor(EventMeshHTTPServer eventMeshHTTPServer) {
-=======
     public LocalSubscribeEventProcessor(final EventMeshHTTPServer eventMeshHTTPServer) {
->>>>>>> 87034e21
         super(eventMeshHTTPServer);
     }
 
     @Override
-<<<<<<< HEAD
-    public void handler(final HandlerService.HandlerSpecific handlerSpecific, final HttpRequest httpRequest) throws Exception {
-
-        final ChannelHandlerContext ctx = handlerSpecific.getCtx();
-
-        final HttpEventWrapper requestWrapper = handlerSpecific.getAsyncContext().getRequest();
-
-        if (LOGGER.isInfoEnabled()) {
-            LOGGER.info("uri={}|{}|client2eventMesh|from={}|to={}", requestWrapper.getRequestURI(),
-                    EventMeshConstants.PROTOCOL_HTTP, RemotingHelper.parseChannelRemoteAddr(ctx.channel()), IPUtils.getLocalAddress()
-            );
-        }
-
-        // user request header
-        final String requestIp = RemotingHelper.parseChannelRemoteAddr(ctx.channel());
-        requestWrapper.getHeaderMap().put(ProtocolKey.ClientInstanceKey.IP, requestIp);
-
-=======
     public void handler(final HandlerService.HandlerSpecific handlerSpecific, final HttpRequest httpRequest)
             throws Exception {
 
@@ -104,7 +82,6 @@
         // user request header
         requestWrapper.getHeaderMap().put(ProtocolKey.ClientInstanceKey.IP,
                 RemotingHelper.parseChannelRemoteAddr(channel));
->>>>>>> 87034e21
         // build sys header
         requestWrapper.buildSysHeaderForClient();
 
@@ -120,20 +97,11 @@
         }
 
         //validate body
-<<<<<<< HEAD
-
-        Map<String, Object> requestBodyMap = Optional.ofNullable(JsonUtils.deserialize(
-                new String(requestWrapper.getBody(), Constants.DEFAULT_CHARSET),
-                new TypeReference<HashMap<String, Object>>() {
-                }
-        )).orElse(new HashMap<>());
-=======
         final Map<String, Object> requestBodyMap = Optional.ofNullable(JsonUtils.deserialize(
                 new String(requestWrapper.getBody(), Constants.DEFAULT_CHARSET),
                 new TypeReference<HashMap<String, Object>>() {
                 }
         )).orElseGet(HashMap::new);
->>>>>>> 87034e21
 
         if (requestBodyMap.get("url") == null
                 || requestBodyMap.get("topic") == null
@@ -148,42 +116,28 @@
         final String topic = JsonUtils.serialize(requestBodyMap.get("topic"));
 
         // SubscriptionItem
-<<<<<<< HEAD
-        List<SubscriptionItem> subscriptionList = Optional.ofNullable(JsonUtils.deserialize(
-                topic,
-                new TypeReference<List<SubscriptionItem>>() {
-                }
-        )).orElse(Collections.emptyList());
-=======
+
         final List<SubscriptionItem> subscriptionList = Optional.ofNullable(JsonUtils.deserialize(
                 topic,
                 new TypeReference<List<SubscriptionItem>>() {
                 }
         )).orElseGet(Collections::emptyList);
->>>>>>> 87034e21
 
         //do acl check
         if (eventMeshHTTPServer.getEventMeshHttpConfiguration().isEventMeshServerSecurityEnable()) {
             for (final SubscriptionItem item : subscriptionList) {
                 try {
-<<<<<<< HEAD
-                    Acl.doAclCheckInHttpReceive(remoteAddr, user, pass, subsystem, item.getTopic(),
-=======
                     Acl.doAclCheckInHttpReceive(RemotingHelper.parseChannelRemoteAddr(channel),
                             sysHeaderMap.get(ProtocolKey.ClientInstanceKey.USERNAME).toString(),
                             sysHeaderMap.get(ProtocolKey.ClientInstanceKey.PASSWD).toString(),
                             sysHeaderMap.get(ProtocolKey.ClientInstanceKey.SYS).toString(),
                             item.getTopic(),
->>>>>>> 87034e21
                             requestWrapper.getRequestURI());
                 } catch (Exception e) {
                     if (LOGGER.isWarnEnabled()) {
                         LOGGER.warn("CLIENT HAS NO PERMISSION,SubscribeProcessor subscribe failed", e);
                     }
-<<<<<<< HEAD
-=======
-
->>>>>>> 87034e21
+
                     handlerSpecific.sendErrorResponse(EventMeshRetCode.EVENTMESH_ACL_ERR, responseHeaderMap,
                             responseBodyMap, null);
                     return;
@@ -195,46 +149,30 @@
         try {
             if (!IPUtils.isValidDomainOrIp(url, eventMeshHTTPServer.getEventMeshHttpConfiguration().eventMeshIpv4BlackList,
                     eventMeshHTTPServer.getEventMeshHttpConfiguration().eventMeshIpv6BlackList)) {
-<<<<<<< HEAD
                 if (LOGGER.isErrorEnabled()) {
                     LOGGER.error("subscriber url {} is not valid", url);
                 }
-=======
-                LOGGER.error("subscriber url {} is not valid", url);
->>>>>>> 87034e21
                 handlerSpecific.sendErrorResponse(EventMeshRetCode.EVENTMESH_PROTOCOL_BODY_ERR, responseHeaderMap,
                         responseBodyMap, null);
                 return;
             }
         } catch (Exception e) {
-<<<<<<< HEAD
             if (LOGGER.isErrorEnabled()) {
                 LOGGER.error(String.format("subscriber url {} is not valid", url), e);
             }
 
-=======
-            LOGGER.error("subscriber url is invalid, url:" + url, e);
->>>>>>> 87034e21
             handlerSpecific.sendErrorResponse(EventMeshRetCode.EVENTMESH_PROTOCOL_BODY_ERR, responseHeaderMap,
                     responseBodyMap, null);
             return;
         }
 
         // obtain webhook delivery agreement for Abuse Protection
-<<<<<<< HEAD
-        final boolean isWebhookAllowed = WebhookUtil.obtainDeliveryAgreement(eventMeshHTTPServer.httpClientPool.getClient(),
-                url, eventMeshHTTPServer.getEventMeshHttpConfiguration().getEventMeshWebhookOrigin());
-
-        if (!isWebhookAllowed) {
+        if (!WebhookUtil.obtainDeliveryAgreement(eventMeshHTTPServer.httpClientPool.getClient(),
+                url, eventMeshHTTPServer.getEventMeshHttpConfiguration().getEventMeshWebhookOrigin())) {
             if (LOGGER.isErrorEnabled()) {
                 LOGGER.error("subscriber url {} is not allowed by the target system", url);
             }
 
-=======
-        if (!WebhookUtil.obtainDeliveryAgreement(eventMeshHTTPServer.httpClientPool.getClient(),
-                url, eventMeshHTTPServer.getEventMeshHttpConfiguration().getEventMeshWebhookOrigin())) {
-            LOGGER.error("subscriber url {} is not allowed by the target system", url);
->>>>>>> 87034e21
             handlerSpecific.sendErrorResponse(EventMeshRetCode.EVENTMESH_PROTOCOL_BODY_ERR, responseHeaderMap,
                     responseBodyMap, null);
             return;
@@ -245,32 +183,19 @@
             registerClient(requestWrapper, consumerGroup, subscriptionList, url);
 
             for (final SubscriptionItem subTopic : subscriptionList) {
-<<<<<<< HEAD
-                List<Client> groupTopicClients = eventMeshHTTPServer.localClientInfoMapping
+                final List<Client> groupTopicClients = eventMeshHTTPServer.localClientInfoMapping
                         .get(consumerGroup + "@" + subTopic.getTopic());
 
                 if (CollectionUtils.isEmpty(groupTopicClients)) {
                     if (LOGGER.isErrorEnabled()) {
                         LOGGER.error("group {} topic {} clients is empty", consumerGroup, subTopic);
                     }
-=======
-                final List<Client> groupTopicClients = eventMeshHTTPServer.localClientInfoMapping
-                        .get(consumerGroup + "@" + subTopic.getTopic());
-
-                if (CollectionUtils.isEmpty(groupTopicClients)) {
-                    LOGGER.error("group {} topic {} clients is empty", consumerGroup, subTopic);
->>>>>>> 87034e21
                 }
 
                 final Map<String, List<String>> idcUrls = new HashMap<>();
                 for (final Client client : groupTopicClients) {
-<<<<<<< HEAD
-                    if (idcUrls.containsKey(client.idc)) {
-                        idcUrls.get(client.idc).add(StringUtils.deleteWhitespace(client.url));
-=======
                     if (idcUrls.containsKey(client.getIdc())) {
                         idcUrls.get(client.getIdc()).add(StringUtils.deleteWhitespace(client.getUrl()));
->>>>>>> 87034e21
                     } else {
                         final List<String> urls = new ArrayList<>();
                         urls.add(client.getUrl());
@@ -308,12 +233,7 @@
                         map.put(subTopic.getTopic(), newTopicConf);
                     }
 
-<<<<<<< HEAD
-                    final Set<Map.Entry<String, ConsumerGroupTopicConf>> entrySet = map.entrySet();
-                    for (final Map.Entry<String, ConsumerGroupTopicConf> set : entrySet) {
-=======
                     for (final Map.Entry<String, ConsumerGroupTopicConf> set : map.entrySet()) {
->>>>>>> 87034e21
                         if (!StringUtils.equals(subTopic.getTopic(), set.getKey())) {
                             continue;
                         }
@@ -339,28 +259,20 @@
                 // subscription relationship change notification
                 eventMeshHTTPServer.getConsumerManager().notifyConsumerManager(consumerGroup,
                         eventMeshHTTPServer.localConsumerGroupMapping.get(consumerGroup));
-<<<<<<< HEAD
-
-=======
->>>>>>> 87034e21
+
                 responseBodyMap.put("retCode", EventMeshRetCode.SUCCESS.getRetCode());
                 responseBodyMap.put("retMsg", EventMeshRetCode.SUCCESS.getErrMsg());
 
                 handlerSpecific.sendResponse(responseHeaderMap, responseBodyMap);
 
             } catch (Exception e) {
-<<<<<<< HEAD
                 if (LOGGER.isErrorEnabled()) {
                     LOGGER.error(String.format("message|eventMesh2mq|REQ|ASYNC|send2MQCost=%sms|topic=%s|url=%s",
                             System.currentTimeMillis() - startTime,
                             JsonUtils.serialize(subscriptionList),
                             url), e);
                 }
-=======
-                LOGGER.error(String.format("message|eventMesh2mq|REQ|ASYNC|send2MQCost=%s ms|topic=%s"
-                                + "|uniqueId=%s", System.currentTimeMillis() - startTime,
-                        JsonUtils.serialize(subscriptionList), url), e);
->>>>>>> 87034e21
+
                 handlerSpecific.sendErrorResponse(EventMeshRetCode.EVENTMESH_SUBSCRIBE_ERR, responseHeaderMap,
                         responseBodyMap, null);
             }
@@ -376,39 +288,6 @@
         return new String[]{RequestURI.SUBSCRIBE_LOCAL.getRequestURI()};
     }
 
-<<<<<<< HEAD
-    private void registerClient(HttpEventWrapper requestWrapper, String consumerGroup,
-                                List<SubscriptionItem> subscriptionItems, String url) {
-        Map<String, Object> requestHeaderMap = requestWrapper.getSysHeaderMap();
-        for (SubscriptionItem item : subscriptionItems) {
-            Client client = new Client();
-            client.env = requestHeaderMap.get(ProtocolKey.ClientInstanceKey.ENV).toString();
-            client.idc = requestHeaderMap.get(ProtocolKey.ClientInstanceKey.IDC).toString();
-            client.sys = requestHeaderMap.get(ProtocolKey.ClientInstanceKey.SYS).toString();
-            client.ip = requestHeaderMap.get(ProtocolKey.ClientInstanceKey.IP).toString();
-            client.pid = requestHeaderMap.get(ProtocolKey.ClientInstanceKey.PID).toString();
-            client.consumerGroup = consumerGroup;
-            client.topic = item.getTopic();
-            client.url = url;
-            client.lastUpTime = new Date();
-
-            final String groupTopicKey = client.consumerGroup + "@" + client.topic;
-            List<Client> localClients =
-                    eventMeshHTTPServer.localClientInfoMapping.get(groupTopicKey);
-
-            if (localClients == null) {
-                localClients = new ArrayList<>();
-                eventMeshHTTPServer.localClientInfoMapping.put(groupTopicKey, localClients);
-            }
-
-            boolean isContains = false;
-            for (Client localClient : localClients) {
-                if (StringUtils.equals(localClient.url, client.url)) {
-                    isContains = true;
-                    localClient.lastUpTime = client.lastUpTime;
-                    break;
-                }
-=======
     private void registerClient(final HttpEventWrapper requestWrapper, final String consumerGroup,
                                 final List<SubscriptionItem> subscriptionItems, final String url) {
         final Map<String, Object> requestHeaderMap = requestWrapper.getSysHeaderMap();
@@ -426,26 +305,20 @@
 
             final String groupTopicKey = client.getConsumerGroup() + "@" + client.getTopic();
 
-            if (eventMeshHTTPServer.localClientInfoMapping.containsKey(groupTopicKey)) {
-                final List<Client> localClients =
-                        eventMeshHTTPServer.localClientInfoMapping.get(groupTopicKey);
-                boolean isContains = false;
-                for (final Client localClient : localClients) {
-                    if (StringUtils.equals(localClient.getUrl(), client.getUrl())) {
-                        isContains = true;
-                        localClient.setLastUpTime(client.getLastUpTime());
-                        break;
-                    }
-                }
-
-                if (!isContains) {
-                    localClients.add(client);
-                }
-            } else {
-                final List<Client> clients = new ArrayList<>();
-                clients.add(client);
-                eventMeshHTTPServer.localClientInfoMapping.put(groupTopicKey, clients);
->>>>>>> 87034e21
+            List<Client> localClients =
+                    eventMeshHTTPServer.localClientInfoMapping.get(groupTopicKey);
+            if (localClients == null) {
+                localClients = new ArrayList<>();
+                eventMeshHTTPServer.localClientInfoMapping.put(groupTopicKey, localClients);
+            }
+
+            boolean isContains = false;
+            for (final Client localClient : localClients) {
+                if (StringUtils.equals(localClient.getUrl(), client.getUrl())) {
+                    isContains = true;
+                    localClient.setLastUpTime(client.getLastUpTime());
+                    break;
+                }
             }
 
             if (!isContains) {
