/*
 * Licensed to the Apache Software Foundation (ASF) under one or more
 * contributor license agreements.  See the NOTICE file distributed with
 * this work for additional information regarding copyright ownership.
 * The ASF licenses this file to You under the Apache License, Version 2.0
 * (the "License"); you may not use this file except in compliance with
 * the License.  You may obtain a copy of the License at
 *
 *     http://www.apache.org/licenses/LICENSE-2.0
 *
 * Unless required by applicable law or agreed to in writing, software
 * distributed under the License is distributed on an "AS IS" BASIS,
 * WITHOUT WARRANTIES OR CONDITIONS OF ANY KIND, either express or implied.
 * See the License for the specific language governing permissions and
 * limitations under the License.
 */

package org.apache.eventmesh.runtime.admin.handler;

import org.apache.eventmesh.runtime.admin.request.DeleteHTTPClientRequest;
import org.apache.eventmesh.runtime.admin.response.Error;
import org.apache.eventmesh.runtime.admin.response.GetClientResponse;
import org.apache.eventmesh.runtime.admin.utils.HttpExchangeUtils;
import org.apache.eventmesh.runtime.admin.utils.JsonUtils;
import org.apache.eventmesh.runtime.boot.EventMeshHTTPServer;
import org.apache.eventmesh.runtime.core.protocol.http.processor.inf.Client;

import java.io.IOException;
import java.io.OutputStream;
import java.io.PrintWriter;
import java.io.StringWriter;
import java.util.ArrayList;
import java.util.List;
import java.util.Objects;
import java.util.Optional;

import org.slf4j.Logger;
import org.slf4j.LoggerFactory;

import com.sun.net.httpserver.HttpExchange;
import com.sun.net.httpserver.HttpHandler;

/**
 * The client handler
 */
public class HTTPClientHandler implements HttpHandler {
    private static final Logger logger = LoggerFactory.getLogger(HTTPClientHandler.class);

    private final EventMeshHTTPServer eventMeshHTTPServer;

    public HTTPClientHandler(
            EventMeshHTTPServer eventMeshHTTPServer
    ) {
        this.eventMeshHTTPServer = eventMeshHTTPServer;
    }

    /**
     * OPTIONS /client
     */
    void preflight(HttpExchange httpExchange) throws IOException {
        httpExchange.getResponseHeaders().add("Access-Control-Allow-Origin", "*");
        httpExchange.getResponseHeaders().add("Access-Control-Allow-Methods", "*");
        httpExchange.getResponseHeaders().add("Access-Control-Allow-Headers", "*");
        httpExchange.getResponseHeaders().add("Access-Control-Max-Age", "86400");
        httpExchange.sendResponseHeaders(200, 0);
        OutputStream out = httpExchange.getResponseBody();
        out.close();
    }

    /**
     * DELETE /client/http
     */
    void delete(HttpExchange httpExchange) throws IOException {
        OutputStream out = httpExchange.getResponseBody();
        try {
            String request = HttpExchangeUtils.streamToString(httpExchange.getRequestBody());
            DeleteHTTPClientRequest deleteHTTPClientRequest = JsonUtils.toObject(request, DeleteHTTPClientRequest.class);
            String url = deleteHTTPClientRequest.url;

            for (List<Client> clientList : eventMeshHTTPServer.localClientInfoMapping.values()) {
                clientList.removeIf(client -> Objects.equals(client.getUrl(), url));
            }

            httpExchange.getResponseHeaders().add("Access-Control-Allow-Origin", "*");
            httpExchange.sendResponseHeaders(200, 0);
        } catch (Exception e) {
            StringWriter writer = new StringWriter();
            PrintWriter printWriter = new PrintWriter(writer);
            e.printStackTrace(printWriter);
            printWriter.flush();
            String stackTrace = writer.toString();

            Error error = new Error(e.toString(), stackTrace);
            String result = JsonUtils.toJson(error);
            httpExchange.sendResponseHeaders(500, result.getBytes().length);
            out.write(result.getBytes());
        } finally {
            if (out != null) {
                try {
                    out.close();
                } catch (IOException e) {
                    logger.warn("out close failed...", e);
                }
            }
        }
    }

    /**
     * GET /client/http
     * Return a response that contains the list of clients
     */
    void list(HttpExchange httpExchange) throws IOException {
        OutputStream out = httpExchange.getResponseBody();
        httpExchange.getResponseHeaders().add("Content-Type", "application/json");
        httpExchange.getResponseHeaders().add("Access-Control-Allow-Origin", "*");

        try {
            // Get the list of HTTP clients
            List<GetClientResponse> getClientResponseList = new ArrayList<>();

            for (List<Client> clientList : eventMeshHTTPServer.localClientInfoMapping.values()) {
                for (Client client : clientList) {
                    GetClientResponse getClientResponse = new GetClientResponse(
<<<<<<< HEAD
                            Optional.ofNullable(client.getEnv()).orElseGet(() -> ""),
                            Optional.ofNullable(client.getSys()).orElseGet(() -> ""),
                            Optional.ofNullable(client.getUrl()).orElseGet(() -> ""),
                            "0",
                            Optional.ofNullable(client.getHostname()).orElseGet(() -> ""),
                            0,
                            Optional.ofNullable(client.getApiVersion()).orElseGet(() -> ""),
                            Optional.ofNullable(client.getIdc()).orElseGet(() -> ""),
                            Optional.ofNullable(client.getConsumerGroup()).orElseGet(() -> ""),
                            "",
                            "HTTP"
=======
                        Optional.ofNullable(client.getEnv()).orElse(""),
                        Optional.ofNullable(client.getSys()).orElse(""),
                        Optional.ofNullable(client.getUrl()).orElse(""),
                        "0",
                        Optional.ofNullable(client.getHostname()).orElse(""),
                        0,
                        Optional.ofNullable(client.getApiVersion()).orElse(""),
                        Optional.ofNullable(client.getIdc()).orElse(""),
                        Optional.ofNullable(client.getConsumerGroup()).orElse(""),
                        "",
                        "HTTP"
>>>>>>> 4b8445ce
                    );
                    getClientResponseList.add(getClientResponse);
                }
            }

            getClientResponseList.sort((lhs, rhs) -> {
                if (lhs.host.equals(rhs.host)) {
                    return lhs.host.compareTo(rhs.host);
                }
                return Integer.compare(rhs.port, lhs.port);
            });

            String result = JsonUtils.toJson(getClientResponseList);
            httpExchange.sendResponseHeaders(200, result.getBytes().length);
            out.write(result.getBytes());
        } catch (Exception e) {
            StringWriter writer = new StringWriter();
            PrintWriter printWriter = new PrintWriter(writer);
            e.printStackTrace(printWriter);
            printWriter.flush();
            String stackTrace = writer.toString();

            Error error = new Error(e.toString(), stackTrace);
            String result = JsonUtils.toJson(error);
            httpExchange.sendResponseHeaders(500, result.getBytes().length);
            out.write(result.getBytes());
        } finally {
            if (out != null) {
                try {
                    out.close();
                } catch (IOException e) {
                    logger.warn("out close failed...", e);
                }
            }
        }
    }

    @Override
    public void handle(HttpExchange httpExchange) throws IOException {
        if (httpExchange.getRequestMethod().equals("OPTIONS")) {
            preflight(httpExchange);
        }
        if (httpExchange.getRequestMethod().equals("GET")) {
            list(httpExchange);
        }
        if (httpExchange.getRequestMethod().equals("DELETE")) {
            delete(httpExchange);
        }
    }
}<|MERGE_RESOLUTION|>--- conflicted
+++ resolved
@@ -121,7 +121,6 @@
             for (List<Client> clientList : eventMeshHTTPServer.localClientInfoMapping.values()) {
                 for (Client client : clientList) {
                     GetClientResponse getClientResponse = new GetClientResponse(
-<<<<<<< HEAD
                             Optional.ofNullable(client.getEnv()).orElseGet(() -> ""),
                             Optional.ofNullable(client.getSys()).orElseGet(() -> ""),
                             Optional.ofNullable(client.getUrl()).orElseGet(() -> ""),
@@ -133,19 +132,7 @@
                             Optional.ofNullable(client.getConsumerGroup()).orElseGet(() -> ""),
                             "",
                             "HTTP"
-=======
-                        Optional.ofNullable(client.getEnv()).orElse(""),
-                        Optional.ofNullable(client.getSys()).orElse(""),
-                        Optional.ofNullable(client.getUrl()).orElse(""),
-                        "0",
-                        Optional.ofNullable(client.getHostname()).orElse(""),
-                        0,
-                        Optional.ofNullable(client.getApiVersion()).orElse(""),
-                        Optional.ofNullable(client.getIdc()).orElse(""),
-                        Optional.ofNullable(client.getConsumerGroup()).orElse(""),
-                        "",
-                        "HTTP"
->>>>>>> 4b8445ce
+
                     );
                     getClientResponseList.add(getClientResponse);
                 }
