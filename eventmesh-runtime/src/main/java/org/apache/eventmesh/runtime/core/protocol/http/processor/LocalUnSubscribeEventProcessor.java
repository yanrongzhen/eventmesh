--- conflicted
+++ resolved
@@ -70,18 +70,13 @@
     @Override
     public void handler(final HandlerService.HandlerSpecific handlerSpecific, final HttpRequest httpRequest) throws Exception {
 
-<<<<<<< HEAD
+
+        final AsyncContext<HttpEventWrapper> asyncContext = handlerSpecific.getAsyncContext();
+
         final ChannelHandlerContext ctx = handlerSpecific.getCtx();
-        final HttpEventWrapper requestWrapper = handlerSpecific.getAsyncContext().getRequest();
-
-=======
-        final AsyncContext<HttpEventWrapper> asyncContext = handlerSpecific.getAsyncContext();
-
-        final ChannelHandlerContext ctx = handlerSpecific.getCtx();
 
         final HttpEventWrapper requestWrapper = asyncContext.getRequest();
 
->>>>>>> ce77a8b8
         if (LOGGER.isInfoEnabled()) {
             LOGGER.info("uri={}|{}|client2eventMesh|from={}|to={}", requestWrapper.getRequestURI(),
                     EventMeshConstants.PROTOCOL_HTTP,
@@ -89,13 +84,7 @@
         }
 
         // user request header
-<<<<<<< HEAD
         requestWrapper.getHeaderMap().put(ProtocolKey.ClientInstanceKey.IP, RemotingHelper.parseChannelRemoteAddr(ctx.channel()));
-=======
-        final Map<String, Object> userRequestHeaderMap = requestWrapper.getHeaderMap();
-        final String requestIp = RemotingHelper.parseChannelRemoteAddr(ctx.channel());
-        userRequestHeaderMap.put(ProtocolKey.ClientInstanceKey.IP, requestIp);
->>>>>>> ce77a8b8
 
         // build sys header
         requestWrapper.buildSysHeaderForClient();
@@ -112,15 +101,10 @@
         }
 
         //validate body
-<<<<<<< HEAD
         final byte[] requestBody = requestWrapper.getBody();
 
         final Map<String, Object> requestBodyMap = Optional.ofNullable(JsonUtils.deserialize(
                 new String(requestBody, Constants.DEFAULT_CHARSET),
-=======
-        final Map<String, Object> requestBodyMap = Optional.ofNullable(JsonUtils.deserialize(
-                new String(requestWrapper.getBody(), Constants.DEFAULT_CHARSET),
->>>>>>> ce77a8b8
                 new TypeReference<HashMap<String, Object>>() {
                 }
         )).orElseGet(Maps::newHashMap);
@@ -135,18 +119,10 @@
 
         final String unSubscribeUrl = requestBodyMap.get(EventMeshConstants.URL).toString();
         final String consumerGroup = requestBodyMap.get(EventMeshConstants.CONSUMER_GROUP).toString();
-<<<<<<< HEAD
 
         // unSubscriptionItem
         final List<String> unSubTopicList = Optional.ofNullable(JsonUtils.deserialize(
                 JsonUtils.serialize(requestBodyMap.get(EventMeshConstants.MANAGE_TOPIC)),
-=======
-        final String topic = JsonUtils.serialize(requestBodyMap.get(EventMeshConstants.MANAGE_TOPIC));
-
-        // unSubscriptionItem
-        final List<String> unSubTopicList = Optional.ofNullable(JsonUtils.deserialize(
-                topic,
->>>>>>> ce77a8b8
                 new TypeReference<List<String>>() {
                 }
         )).orElseGet(Collections::emptyList);
@@ -169,17 +145,10 @@
                         if (LOGGER.isWarnEnabled()) {
                             LOGGER.warn("client {} start unsubscribe", JsonUtils.serialize(client));
                         }
-<<<<<<< HEAD
                         clientIterator.remove();
                     }
                 }
 
-=======
-
-                        clientIterator.remove();
-                    }
-                }
->>>>>>> ce77a8b8
                 if (CollectionUtils.isNotEmpty(groupTopicClients)) {
                     //change url
                     final Map<String, List<String>> idcUrls = new HashMap<>();
@@ -196,10 +165,6 @@
 
                             }
                             urls.add(StringUtils.deleteWhitespace(client.getUrl()));
-<<<<<<< HEAD
-
-=======
->>>>>>> ce77a8b8
                         }
 
                     }
@@ -212,19 +177,10 @@
                         for (final Map.Entry<String, ConsumerGroupTopicConf> entry : map.entrySet()) {
                             // only modify the topic to subscribe
                             if (StringUtils.equals(unSubTopic, entry.getKey())) {
-<<<<<<< HEAD
                                 final ConsumerGroupTopicConf latestTopicConf = new ConsumerGroupTopicConf();
                                 latestTopicConf.setConsumerGroup(consumerGroup);
                                 latestTopicConf.setTopic(unSubTopic);
                                 latestTopicConf.setSubscriptionItem(entry.getValue().getSubscriptionItem());
-=======
-                                final ConsumerGroupTopicConf latestTopicConf =
-                                        new ConsumerGroupTopicConf();
-                                latestTopicConf.setConsumerGroup(consumerGroup);
-                                latestTopicConf.setTopic(unSubTopic);
-                                latestTopicConf
-                                        .setSubscriptionItem(entry.getValue().getSubscriptionItem());
->>>>>>> ce77a8b8
                                 latestTopicConf.setUrls(clientUrls);
                                 latestTopicConf.setIdcUrls(idcUrls);
                                 map.put(unSubTopic, latestTopicConf);
@@ -237,10 +193,6 @@
                     break;
                 }
             }
-<<<<<<< HEAD
-=======
-
->>>>>>> ce77a8b8
             final long startTime = System.currentTimeMillis();
             if (isChange) {
                 try {
@@ -279,13 +231,8 @@
                 } catch (Exception e) {
                     if (LOGGER.isErrorEnabled()) {
                         LOGGER.error("message|eventMesh2mq|REQ|ASYNC|send2MQCost={}ms"
-<<<<<<< HEAD
                                         + "|topic={}|url={}", System.currentTimeMillis() - startTime,
                                 JsonUtils.serialize(unSubTopicList), unSubscribeUrl, e);
-=======
-                                                + "|topic={}|url={}", System.currentTimeMillis() - startTime,
-                                        JsonUtils.serialize(unSubTopicList), unSubscribeUrl, e);
->>>>>>> ce77a8b8
                     }
                     handlerSpecific.sendErrorResponse(EventMeshRetCode.EVENTMESH_UNSUBSCRIBE_ERR, responseHeaderMap,
                             responseBodyMap, null);
@@ -306,14 +253,11 @@
     private void registerClient(final HttpEventWrapper requestWrapper,
                                 final String consumerGroup,
                                 final List<String> topicList, final String url) {
-<<<<<<< HEAD
         Objects.requireNonNull(requestWrapper, "requestWrapper can not be null");
         Objects.requireNonNull(consumerGroup, "consumerGroup can not be null");
         Objects.requireNonNull(topicList, "topicList can not be null");
         Objects.requireNonNull(url, "url can not be null");
 
-=======
->>>>>>> ce77a8b8
         final Map<String, Object> requestHeaderMap = requestWrapper.getSysHeaderMap();
         for (final String topic : topicList) {
             final Client client = new Client();
@@ -344,15 +288,9 @@
                     localClient.setLastUpTime(client.getLastUpTime());
                     break;
                 }
-<<<<<<< HEAD
             }
             if (!isContains) {
                 localClients.add(client);
-=======
->>>>>>> ce77a8b8
-            }
-            if (!isContains) {
-                localClients.add(client);
             }
 
         }
