--- conflicted
+++ resolved
@@ -49,7 +49,6 @@
 
     private static final Map<String, AuthService> AUTH_SERVICES_MAP = new ConcurrentHashMap<>();
 
-<<<<<<< HEAD
     public static boolean obtainDeliveryAgreement(final CloseableHttpClient httpClient,
                                                   final String targetUrl,
                                                   final String requestOrigin) throws IOException {
@@ -58,24 +57,12 @@
         }
 
         final HttpOptions builder = new HttpOptions(targetUrl);
-=======
-    public static boolean obtainDeliveryAgreement(CloseableHttpClient httpClient, String targetUrl, String requestOrigin) {
-        log.info("obtain webhook delivery agreement for url: {}", targetUrl);
-        HttpOptions builder = new HttpOptions(targetUrl);
->>>>>>> 650de8c8
         builder.addHeader(REQUEST_ORIGIN_HEADER, requestOrigin);
 
         try (CloseableHttpResponse response = httpClient.execute(builder)) {
             final String allowedOrigin = response.getLastHeader(ALLOWED_ORIGIN_HEADER).getValue();
             return StringUtils.isEmpty(allowedOrigin)
-<<<<<<< HEAD
                     || "*".equals(allowedOrigin) || allowedOrigin.equalsIgnoreCase(requestOrigin);
-=======
-                    || allowedOrigin.equals("*") || allowedOrigin.equalsIgnoreCase(requestOrigin);
-        } catch (Exception e) {
-            log.error("HTTP Options Method is not supported at the Delivery Target: {}, unable to obtain the webhook delivery agreement.", targetUrl,
-                e);
->>>>>>> 650de8c8
         }
 
     }
@@ -103,7 +90,6 @@
         return authService != null ? authService.getAuthParams() : null;
     }
 
-<<<<<<< HEAD
     private static AuthService getHttpAuthPlugin(final String pluginType) {
         if (AUTH_SERVICES_MAP.containsKey(pluginType)) {
             return AUTH_SERVICES_MAP.get(pluginType);
@@ -114,24 +100,5 @@
         authService.init();
         AUTH_SERVICES_MAP.put(pluginType, authService);
         return authService;
-
-=======
-    private static AuthService getHttpAuthPlugin(String pluginType) {
-        AuthService authService = authServices.get(pluginType);
-        if (Objects.nonNull(authService)) {
-            return authService;
-        }
-        authService = EventMeshExtensionFactory.getExtension(AuthService.class, pluginType);
-
-        Validate.notNull(authService, "can't load the authService plugin, please check.");
-        try {
-            authService.init();
-            authServices.put(pluginType, authService);
-            return authService;
-        } catch (Exception e) {
-            log.error("Error in initializing authService", e);
-        }
-        return null;
->>>>>>> 650de8c8
     }
 }