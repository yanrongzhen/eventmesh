--- conflicted
+++ resolved
@@ -94,7 +94,6 @@
     private static void logFailedMessageFlow(Package pkg, UserAgent user, long startTime, long taskExecuteTime,
                                              Throwable e) {
         if (pkg.getBody() instanceof EventMeshMessage) {
-<<<<<<< HEAD
             MESSAGE_LOGGER.error("pkg|eventMesh2c|failed|cmd={}|mqMsg={}|user={}|wait={}ms|cost={}ms|errMsg={}",
                     pkg.getHeader().getCmd(),
                     EventMeshUtil.printMqMessage((EventMeshMessage) pkg.getBody()), user, taskExecuteTime - startTime,
@@ -103,16 +102,6 @@
             MESSAGE_LOGGER.error("pkg|eventMesh2c|failed|cmd={}|pkg={}|user={}|wait={}ms|cost={}ms|errMsg={}",
                     pkg.getHeader().getCmd(),
                     pkg, user, taskExecuteTime - startTime, System.currentTimeMillis() - startTime, e);
-=======
-            messageLogger.error("pkg|eventMesh2c|failed|cmd={}|mqMsg={}|user={}|wait={}ms|cost={}ms|errMsg={}",
-                pkg.getHeader().getCmd(),
-                printMqMessage((EventMeshMessage) pkg.getBody()), user, taskExecuteTime - startTime,
-                System.currentTimeMillis() - startTime, e);
-        } else {
-            messageLogger.error("pkg|eventMesh2c|failed|cmd={}|pkg={}|user={}|wait={}ms|cost={}ms|errMsg={}",
-                pkg.getHeader().getCmd(),
-                pkg, user, taskExecuteTime - startTime, System.currentTimeMillis() - startTime, e);
->>>>>>> 53d23b20
         }
     }
 
@@ -125,7 +114,6 @@
      */
     public static void logSucceedMessageFlow(Package pkg, UserAgent user, long startTime, long taskExecuteTime) {
         if (pkg.getBody() instanceof EventMeshMessage) {
-<<<<<<< HEAD
             MESSAGE_LOGGER.info("pkg|eventMesh2c|cmd={}|mqMsg={}|user={}|wait={}ms|cost={}ms", pkg.getHeader().getCmd(),
                     EventMeshUtil.printMqMessage((EventMeshMessage) pkg.getBody()), user, taskExecuteTime - startTime,
                     System.currentTimeMillis() - startTime);
@@ -133,42 +121,11 @@
             MESSAGE_LOGGER
                     .info("pkg|eventMesh2c|cmd={}|pkg={}|user={}|wait={}ms|cost={}ms", pkg.getHeader().getCmd(), pkg,
                             user, taskExecuteTime - startTime, System.currentTimeMillis() - startTime);
+
         }
     }
 
     /**
-=======
-            messageLogger.info("pkg|eventMesh2c|cmd={}|mqMsg={}|user={}|wait={}ms|cost={}ms", pkg.getHeader().getCmd(),
-                printMqMessage((EventMeshMessage) pkg.getBody()), user, taskExecuteTime - startTime,
-                System.currentTimeMillis() - startTime);
-        } else {
-            messageLogger
-                .info("pkg|eventMesh2c|cmd={}|pkg={}|user={}|wait={}ms|cost={}ms", pkg.getHeader().getCmd(), pkg,
-                    user, taskExecuteTime - startTime, System.currentTimeMillis() - startTime);
-        }
-    }
-
-    /**
-     * print part of the mq message
-     *
-     * @param eventMeshMessage
-     * @return
-     */
-    public static String printMqMessage(EventMeshMessage eventMeshMessage) {
-        Map<String, String> properties = eventMeshMessage.getProperties();
-
-        String bizSeqNo = properties.get(EventMeshConstants.KEYS_UPPERCASE);
-        if (!StringUtils.isNotBlank(bizSeqNo)) {
-            bizSeqNo = properties.get(EventMeshConstants.KEYS_LOWERCASE);
-        }
-
-        return String.format("Message [topic=%s,TTL=%s,uniqueId=%s,bizSeq=%s]", eventMeshMessage.getTopic(),
-            properties.get(EventMeshConstants.TTL), properties.get(EventMeshConstants.RR_REQUEST_UNIQ_ID),
-            bizSeqNo);
-    }
-
-    /**
->>>>>>> 53d23b20
      * get serviceId according to topic
      */
     public static String getServiceId(String topic) {
