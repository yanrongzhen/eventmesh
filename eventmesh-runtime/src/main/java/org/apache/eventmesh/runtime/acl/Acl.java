/*
 * Licensed to the Apache Software Foundation (ASF) under one or more
 * contributor license agreements.  See the NOTICE file distributed with
 * this work for additional information regarding copyright ownership.
 * The ASF licenses this file to You under the Apache License, Version 2.0
 * (the "License"); you may not use this file except in compliance with
 * the License.  You may obtain a copy of the License at
 *
 *     http://www.apache.org/licenses/LICENSE-2.0
 *
 * Unless required by applicable law or agreed to in writing, software
 * distributed under the License is distributed on an "AS IS" BASIS,
 * WITHOUT WARRANTIES OR CONDITIONS OF ANY KIND, either express or implied.
 * See the License for the specific language governing permissions and
 * limitations under the License.
 */

package org.apache.eventmesh.runtime.acl;

import org.apache.eventmesh.api.acl.AclProperties;
import org.apache.eventmesh.api.acl.AclService;
import org.apache.eventmesh.api.exception.AclException;
<<<<<<< HEAD
import org.apache.eventmesh.api.registry.bo.EventMeshAppSubTopicInfo;
=======
import org.apache.eventmesh.api.registry.bo.EventMeshServicePubTopicInfo;
>>>>>>> dbb8383d
import org.apache.eventmesh.common.protocol.tcp.UserAgent;
import org.apache.eventmesh.spi.EventMeshExtensionFactory;

import org.apache.commons.lang3.StringUtils;

import java.util.HashMap;
import java.util.Map;
import java.util.concurrent.atomic.AtomicBoolean;

import lombok.extern.slf4j.Slf4j;

@Slf4j
public class Acl {
    private static final Map<String, Acl> ACL_CACHE = new HashMap<>(16);

    private AclService aclService;

    private final AtomicBoolean inited = new AtomicBoolean(false);

    private final AtomicBoolean started = new AtomicBoolean(false);

    private final AtomicBoolean shutdown = new AtomicBoolean(false);

    private Acl() {

    }

    public static Acl getInstance(String aclPluginType) {
        return ACL_CACHE.computeIfAbsent(aclPluginType, key -> aclBuilder(key));
    }

    private static Acl aclBuilder(String aclPluginType) {
        AclService aclServiceExt = EventMeshExtensionFactory.getExtension(AclService.class, aclPluginType);
        if (aclServiceExt == null) {
            log.error("can't load the aclService plugin, please check.");
            throw new RuntimeException("doesn't load the aclService plugin, please check.");
        }
        Acl acl = new Acl();

        acl.aclService = aclServiceExt;

        return acl;
    }

    public void init() throws AclException {
        if (!inited.compareAndSet(false, true)) {
            return;
        }
        aclService.init();
    }

    public void start() throws AclException {
        if (!started.compareAndSet(false, true)) {
            return;
        }
        aclService.start();
    }

    public void shutdown() throws AclException {
        inited.compareAndSet(true, false);
        started.compareAndSet(true, false);
        if (!shutdown.compareAndSet(false, true)) {
            return;
        }
        aclService.shutdown();
    }

    public void doAclCheckInTcpConnect(String remoteAddr, UserAgent userAgent, int requestCode) throws AclException {
        aclService.doAclCheckInConnect(buildTcpAclProperties(remoteAddr, userAgent, null, requestCode));
    }

    public void doAclCheckInTcpConnect(String remoteAddr, String token, String subsystem, Object obj) throws AclException {
        aclService.doAclCheckInConnect(buildTcpAclProperties(remoteAddr, token, subsystem, obj));
    }

    public void doAclCheckInTcpHeartbeat(String remoteAddr, UserAgent userAgent, int requestCode) throws AclException {
        aclService.doAclCheckInHeartbeat(buildTcpAclProperties(remoteAddr, userAgent, null, requestCode));
    }

    public void doAclCheckInTcpSend(String remoteAddr, UserAgent userAgent, String topic, int requestCode) throws AclException {
        aclService.doAclCheckInSend(buildTcpAclProperties(remoteAddr, userAgent, topic, requestCode));
    }

    public void doAclCheckInHttpSend(String remoteAddr, String user, String pass, String subsystem, String topic, int requestCode)
        throws AclException {
        aclService.doAclCheckInSend(buildHttpAclProperties(remoteAddr, user, pass, subsystem, topic, requestCode));
    }

    public void doAclCheckInHttpSend(String remoteAddr, String user, String pass, String subsystem, String topic,
        String requestURI) throws AclException {
        aclService.doAclCheckInSend(buildHttpAclProperties(remoteAddr, user, pass, subsystem, topic, requestURI));
    }

    public void doAclCheckInHttpSend(String remoteAddr, String token, String subsystem, String topic, String requestURI, Object obj)
        throws AclException {
        aclService.doAclCheckInSend(buildHttpAclProperties(remoteAddr, token, subsystem, topic, requestURI, obj));
    }

    public void doAclCheckInHttpReceive(String remoteAddr, String user, String pass, String subsystem, String topic,
        int requestCode) throws AclException {
        aclService.doAclCheckInReceive(buildHttpAclProperties(remoteAddr, user, pass, subsystem, topic, requestCode));
    }

    public void doAclCheckInHttpReceive(String remoteAddr, String user, String pass, String subsystem, String topic,
        String requestURI) throws AclException {
        aclService.doAclCheckInReceive(buildHttpAclProperties(remoteAddr, user, pass, subsystem, topic, requestURI));
    }

    public void doAclCheckInTcpReceive(String remoteAddr, String token, String subsystem, String topic,
        String requestURI, Object obj) throws AclException {
        aclService.doAclCheckInReceive(buildTcpAclProperties(remoteAddr, token, subsystem, topic, requestURI, obj));
    }

    public void doAclCheckInTcpReceive(String remoteAddr, UserAgent userAgent, String topic, int requestCode) throws Exception {
        aclService.doAclCheckInReceive(buildTcpAclProperties(remoteAddr, userAgent, topic, requestCode));
    }

    public void doAclCheckInHttpHeartbeat(String remoteAddr, String user, String pass, String subsystem, String topic,
        int requestCode) throws AclException {
        aclService.doAclCheckInHeartbeat(buildHttpAclProperties(remoteAddr, user, pass, subsystem, topic, requestCode));
    }

    private AclProperties buildHttpAclProperties(String remoteAddr, String user, String pass, String subsystem, String topic, int requestCode) {
        AclProperties aclProperties = new AclProperties();
        aclProperties.setClientIp(remoteAddr);
        aclProperties.setUser(user);
        aclProperties.setPwd(pass);
        aclProperties.setSubsystem(subsystem);
        aclProperties.setRequestCode(requestCode);
        if (StringUtils.isNotBlank(topic)) {
            aclProperties.setTopic(topic);
        }
        return aclProperties;
    }

    private AclProperties buildHttpAclProperties(String remoteAddr, String user, String pass, String subsystem, String topic, String requestURI) {
        AclProperties aclProperties = new AclProperties();
        aclProperties.setClientIp(remoteAddr);
        aclProperties.setUser(user);
        aclProperties.setPwd(pass);
        aclProperties.setSubsystem(subsystem);
        aclProperties.setRequestURI(requestURI);
        if (StringUtils.isNotBlank(topic)) {
            aclProperties.setTopic(topic);
        }
        return aclProperties;
    }

<<<<<<< HEAD
    private static AclProperties buildTcpAclProperties(String remoteAddr, UserAgent userAgent, String topic, int requestCode) {
        AclProperties aclProperties = new AclProperties();
        aclProperties.setClientIp(remoteAddr);
        aclProperties.setUser(userAgent.getUsername());
        aclProperties.setPwd(userAgent.getPassword());
        aclProperties.setSubsystem(userAgent.getSubsystem());
        aclProperties.setRequestCode(requestCode);
        if (StringUtils.isNotBlank(topic)) {
            aclProperties.setTopic(topic);
        }

        return aclProperties;
    }

    private AclProperties buildTcpAclProperties(String remoteAddr, String token, String subsystem, String topic, String requestURI, Object obj) {
=======
    private AclProperties buildHttpAclProperties(String remoteAddr, String token, String subsystem, String topic, String requestURI, Object obj) {
>>>>>>> dbb8383d
        AclProperties aclProperties = new AclProperties();
        aclProperties.setClientIp(remoteAddr);
        aclProperties.setSubsystem(subsystem);
        aclProperties.setRequestURI(requestURI);
        if (StringUtils.isNotBlank(token)) {
<<<<<<< HEAD
            aclProperties.setTopic(token);
=======
            aclProperties.setToken(token);
>>>>>>> dbb8383d
        }
        if (StringUtils.isNotBlank(topic)) {
            aclProperties.setTopic(topic);
        }
<<<<<<< HEAD
        if (obj instanceof EventMeshAppSubTopicInfo) {
            aclProperties.setExtendedField("group", ((EventMeshAppSubTopicInfo) obj).getApp());
            aclProperties.setExtendedField("topics", ((EventMeshAppSubTopicInfo) obj).getTopics());
        }
        return aclProperties;
    }

    private AclProperties buildTcpAclProperties(String remoteAddr, String token, String subsystem, Object obj) {
        AclProperties aclProperties = new AclProperties();
        aclProperties.setClientIp(remoteAddr);
        aclProperties.setSubsystem(subsystem);
        if (StringUtils.isNotBlank(token)) {
            aclProperties.setTopic(token);
        }
        if (obj instanceof EventMeshAppSubTopicInfo) {
            aclProperties.setExtendedField("group", ((EventMeshAppSubTopicInfo) obj).getApp());
        }
        return aclProperties;
    }
=======

        if (obj instanceof EventMeshServicePubTopicInfo) {
            aclProperties.setExtendedField("group", ((EventMeshServicePubTopicInfo) obj).getService());
            aclProperties.setExtendedField("topics", ((EventMeshServicePubTopicInfo) obj).getTopics());
        }
        return aclProperties;
    }

>>>>>>> dbb8383d
}<|MERGE_RESOLUTION|>--- conflicted
+++ resolved
@@ -20,11 +20,8 @@
 import org.apache.eventmesh.api.acl.AclProperties;
 import org.apache.eventmesh.api.acl.AclService;
 import org.apache.eventmesh.api.exception.AclException;
-<<<<<<< HEAD
 import org.apache.eventmesh.api.registry.bo.EventMeshAppSubTopicInfo;
-=======
 import org.apache.eventmesh.api.registry.bo.EventMeshServicePubTopicInfo;
->>>>>>> dbb8383d
 import org.apache.eventmesh.common.protocol.tcp.UserAgent;
 import org.apache.eventmesh.spi.EventMeshExtensionFactory;
 
@@ -108,72 +105,10 @@
         aclService.doAclCheckInSend(buildTcpAclProperties(remoteAddr, userAgent, topic, requestCode));
     }
 
-    public void doAclCheckInHttpSend(String remoteAddr, String user, String pass, String subsystem, String topic, int requestCode)
-        throws AclException {
-        aclService.doAclCheckInSend(buildHttpAclProperties(remoteAddr, user, pass, subsystem, topic, requestCode));
-    }
-
-    public void doAclCheckInHttpSend(String remoteAddr, String user, String pass, String subsystem, String topic,
-        String requestURI) throws AclException {
-        aclService.doAclCheckInSend(buildHttpAclProperties(remoteAddr, user, pass, subsystem, topic, requestURI));
-    }
-
-    public void doAclCheckInHttpSend(String remoteAddr, String token, String subsystem, String topic, String requestURI, Object obj)
-        throws AclException {
-        aclService.doAclCheckInSend(buildHttpAclProperties(remoteAddr, token, subsystem, topic, requestURI, obj));
-    }
-
-    public void doAclCheckInHttpReceive(String remoteAddr, String user, String pass, String subsystem, String topic,
-        int requestCode) throws AclException {
-        aclService.doAclCheckInReceive(buildHttpAclProperties(remoteAddr, user, pass, subsystem, topic, requestCode));
-    }
-
-    public void doAclCheckInHttpReceive(String remoteAddr, String user, String pass, String subsystem, String topic,
-        String requestURI) throws AclException {
-        aclService.doAclCheckInReceive(buildHttpAclProperties(remoteAddr, user, pass, subsystem, topic, requestURI));
-    }
-
-    public void doAclCheckInTcpReceive(String remoteAddr, String token, String subsystem, String topic,
-        String requestURI, Object obj) throws AclException {
-        aclService.doAclCheckInReceive(buildTcpAclProperties(remoteAddr, token, subsystem, topic, requestURI, obj));
-    }
-
-    public void doAclCheckInTcpReceive(String remoteAddr, UserAgent userAgent, String topic, int requestCode) throws Exception {
+    public void doAclCheckInTcpReceive(String remoteAddr, UserAgent userAgent, String topic, int requestCode) throws AclException {
         aclService.doAclCheckInReceive(buildTcpAclProperties(remoteAddr, userAgent, topic, requestCode));
     }
 
-    public void doAclCheckInHttpHeartbeat(String remoteAddr, String user, String pass, String subsystem, String topic,
-        int requestCode) throws AclException {
-        aclService.doAclCheckInHeartbeat(buildHttpAclProperties(remoteAddr, user, pass, subsystem, topic, requestCode));
-    }
-
-    private AclProperties buildHttpAclProperties(String remoteAddr, String user, String pass, String subsystem, String topic, int requestCode) {
-        AclProperties aclProperties = new AclProperties();
-        aclProperties.setClientIp(remoteAddr);
-        aclProperties.setUser(user);
-        aclProperties.setPwd(pass);
-        aclProperties.setSubsystem(subsystem);
-        aclProperties.setRequestCode(requestCode);
-        if (StringUtils.isNotBlank(topic)) {
-            aclProperties.setTopic(topic);
-        }
-        return aclProperties;
-    }
-
-    private AclProperties buildHttpAclProperties(String remoteAddr, String user, String pass, String subsystem, String topic, String requestURI) {
-        AclProperties aclProperties = new AclProperties();
-        aclProperties.setClientIp(remoteAddr);
-        aclProperties.setUser(user);
-        aclProperties.setPwd(pass);
-        aclProperties.setSubsystem(subsystem);
-        aclProperties.setRequestURI(requestURI);
-        if (StringUtils.isNotBlank(topic)) {
-            aclProperties.setTopic(topic);
-        }
-        return aclProperties;
-    }
-
-<<<<<<< HEAD
     private static AclProperties buildTcpAclProperties(String remoteAddr, UserAgent userAgent, String topic, int requestCode) {
         AclProperties aclProperties = new AclProperties();
         aclProperties.setClientIp(remoteAddr);
@@ -188,25 +123,96 @@
         return aclProperties;
     }
 
+    public void doAclCheckInHttpSend(String remoteAddr, String user, String pass, String subsystem, String topic, int requestCode)
+        throws AclException {
+        aclService.doAclCheckInSend(buildHttpAclProperties(remoteAddr, user, pass, subsystem, topic, requestCode));
+    }
+
+    public void doAclCheckInHttpSend(String remoteAddr, String user, String pass, String subsystem, String topic,
+        String requestURI) throws AclException {
+        aclService.doAclCheckInSend(buildHttpAclProperties(remoteAddr, user, pass, subsystem, topic, requestURI));
+    }
+
+    public void doAclCheckInHttpSend(String remoteAddr, String token, String subsystem, String topic, String requestURI, Object obj)
+        throws AclException {
+        aclService.doAclCheckInSend(buildHttpAclProperties(remoteAddr, token, subsystem, topic, requestURI, obj));
+    }
+
+    public void doAclCheckInHttpReceive(String remoteAddr, String user, String pass, String subsystem, String topic,
+        int requestCode) throws AclException {
+        aclService.doAclCheckInReceive(buildHttpAclProperties(remoteAddr, user, pass, subsystem, topic, requestCode));
+    }
+
+    public void doAclCheckInHttpReceive(String remoteAddr, String user, String pass, String subsystem, String topic,
+        String requestURI) throws AclException {
+        aclService.doAclCheckInReceive(buildHttpAclProperties(remoteAddr, user, pass, subsystem, topic, requestURI));
+    }
+
+    public void doAclCheckInTcpReceive(String remoteAddr, String token, String subsystem, String topic,
+        String requestURI, Object obj) throws AclException {
+        aclService.doAclCheckInReceive(buildTcpAclProperties(remoteAddr, token, subsystem, topic, requestURI, obj));
+    }
+
+    public void doAclCheckInTcpReceive(String remoteAddr, UserAgent userAgent, String topic, int requestCode) throws Exception {
+        aclService.doAclCheckInReceive(buildTcpAclProperties(remoteAddr, userAgent, topic, requestCode));
+    }
+
+    public void doAclCheckInHttpHeartbeat(String remoteAddr, String user, String pass, String subsystem, String topic,
+        int requestCode) throws AclException {
+        aclService.doAclCheckInHeartbeat(buildHttpAclProperties(remoteAddr, user, pass, subsystem, topic, requestCode));
+    }
+
+    private AclProperties buildHttpAclProperties(String remoteAddr, String user, String pass, String subsystem, String topic, int requestCode) {
+        AclProperties aclProperties = new AclProperties();
+        aclProperties.setClientIp(remoteAddr);
+        aclProperties.setUser(user);
+        aclProperties.setPwd(pass);
+        aclProperties.setSubsystem(subsystem);
+        aclProperties.setRequestCode(requestCode);
+        if (StringUtils.isNotBlank(topic)) {
+            aclProperties.setTopic(topic);
+        }
+        return aclProperties;
+    }
+
+    private AclProperties buildHttpAclProperties(String remoteAddr, String user, String pass, String subsystem, String topic, String requestURI) {
+        AclProperties aclProperties = new AclProperties();
+        aclProperties.setClientIp(remoteAddr);
+        aclProperties.setUser(user);
+        aclProperties.setPwd(pass);
+        aclProperties.setSubsystem(subsystem);
+        aclProperties.setRequestURI(requestURI);
+        if (StringUtils.isNotBlank(topic)) {
+            aclProperties.setTopic(topic);
+        }
+        return aclProperties;
+    }
+
+    private static AclProperties buildTcpAclProperties(String remoteAddr, UserAgent userAgent, String topic, int requestCode) {
+        AclProperties aclProperties = new AclProperties();
+        aclProperties.setClientIp(remoteAddr);
+        aclProperties.setUser(userAgent.getUsername());
+        aclProperties.setPwd(userAgent.getPassword());
+        aclProperties.setSubsystem(userAgent.getSubsystem());
+        aclProperties.setRequestCode(requestCode);
+        if (StringUtils.isNotBlank(topic)) {
+            aclProperties.setTopic(topic);
+        }
+
+        return aclProperties;
+    }
+
     private AclProperties buildTcpAclProperties(String remoteAddr, String token, String subsystem, String topic, String requestURI, Object obj) {
-=======
-    private AclProperties buildHttpAclProperties(String remoteAddr, String token, String subsystem, String topic, String requestURI, Object obj) {
->>>>>>> dbb8383d
         AclProperties aclProperties = new AclProperties();
         aclProperties.setClientIp(remoteAddr);
         aclProperties.setSubsystem(subsystem);
         aclProperties.setRequestURI(requestURI);
         if (StringUtils.isNotBlank(token)) {
-<<<<<<< HEAD
             aclProperties.setTopic(token);
-=======
-            aclProperties.setToken(token);
->>>>>>> dbb8383d
-        }
-        if (StringUtils.isNotBlank(topic)) {
-            aclProperties.setTopic(topic);
-        }
-<<<<<<< HEAD
+        }
+        if (StringUtils.isNotBlank(topic)) {
+            aclProperties.setTopic(topic);
+        }
         if (obj instanceof EventMeshAppSubTopicInfo) {
             aclProperties.setExtendedField("group", ((EventMeshAppSubTopicInfo) obj).getApp());
             aclProperties.setExtendedField("topics", ((EventMeshAppSubTopicInfo) obj).getTopics());
@@ -226,7 +232,18 @@
         }
         return aclProperties;
     }
-=======
+
+    private AclProperties buildHttpAclProperties(String remoteAddr, String token, String subsystem, String topic, String requestURI, Object obj) {
+        AclProperties aclProperties = new AclProperties();
+        aclProperties.setClientIp(remoteAddr);
+        aclProperties.setSubsystem(subsystem);
+        aclProperties.setRequestURI(requestURI);
+        if (StringUtils.isNotBlank(token)) {
+            aclProperties.setToken(token);
+        }
+        if (StringUtils.isNotBlank(topic)) {
+            aclProperties.setTopic(topic);
+        }
 
         if (obj instanceof EventMeshServicePubTopicInfo) {
             aclProperties.setExtendedField("group", ((EventMeshServicePubTopicInfo) obj).getService());
@@ -235,5 +252,4 @@
         return aclProperties;
     }
 
->>>>>>> dbb8383d
 }