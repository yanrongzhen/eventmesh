--- conflicted
+++ resolved
@@ -200,7 +200,6 @@
 
     @Override
     public void start() throws Exception {
-<<<<<<< HEAD
         final Runnable r = () -> {
             final ServerBootstrap b = new ServerBootstrap();
             b.group(this.getBossGroup(), this.getWorkerGroup())
@@ -218,21 +217,6 @@
                         .channel()
                         .closeFuture()
                         .sync();
-
-=======
-        Runnable r = () -> {
-            ServerBootstrap b = new ServerBootstrap();
-            try {
-                SSLContext sslContext = useTLS ? SSLContextFactory.getSslContext(eventMeshHttpConfiguration) : null;
-                b.group(this.getBossGroup(), this.getWorkerGroup())
-                        .channel(NioServerSocketChannel.class)
-                        .childHandler(new HttpsServerInitializer(sslContext))
-                        .childOption(ChannelOption.SO_KEEPALIVE, Boolean.TRUE);
-
-                httpServerLogger.info("HTTPServer[port={}] started......", this.getPort());
-                ChannelFuture future = b.bind(this.getPort()).sync();
-                future.channel().closeFuture().sync();
->>>>>>> 5d2de160
             } catch (Exception e) {
                 LOGGER.error("HTTPServer start error!", e);
                 try {
