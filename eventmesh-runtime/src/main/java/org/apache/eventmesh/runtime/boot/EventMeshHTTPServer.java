--- conflicted
+++ resolved
@@ -74,23 +74,13 @@
 public class EventMeshHTTPServer extends AbstractHTTPServer {
     private static final Logger LOGGER = LoggerFactory.getLogger(EventMeshHTTPServer.class);
 
-<<<<<<< HEAD
     private final transient EventMeshServer eventMeshServer;
-=======
-    private final EventMeshServer eventMeshServer;
->>>>>>> d4e863e9
 
     public transient ServiceState serviceState;
 
-<<<<<<< HEAD
     private final transient EventMeshHTTPConfiguration eventMeshHttpConfiguration;
 
     private final transient Registry registry;
-=======
-    private final EventMeshHTTPConfiguration eventMeshHttpConfiguration;
-
-    private final Registry registry;
->>>>>>> d4e863e9
 
     public final transient EventBus eventBus = new EventBus();
 
@@ -356,7 +346,6 @@
     }
 
     public void registerHTTPRequestProcessor() {
-<<<<<<< HEAD
         final BatchSendMessageProcessor batchSendMessageProcessor = new BatchSendMessageProcessor(this);
         registerProcessor(RequestCode.MSG_BATCH_SEND.getRequestCode(), batchSendMessageProcessor, batchMsgExecutor);
 
@@ -369,20 +358,6 @@
 
         final SendAsyncMessageProcessor sendAsyncMessageProcessor = new SendAsyncMessageProcessor(this);
         registerProcessor(RequestCode.MSG_SEND_ASYNC.getRequestCode(), sendAsyncMessageProcessor, sendMsgExecutor);
-=======
-        BatchSendMessageProcessor batchSendMessageProcessor = new BatchSendMessageProcessor(this);
-        registerProcessor(RequestCode.MSG_BATCH_SEND, batchSendMessageProcessor, batchMsgExecutor);
-
-        BatchSendMessageV2Processor batchSendMessageV2Processor = new BatchSendMessageV2Processor(this);
-        registerProcessor(RequestCode.MSG_BATCH_SEND_V2, batchSendMessageV2Processor,
-            batchMsgExecutor);
-
-        SendSyncMessageProcessor sendSyncMessageProcessor = new SendSyncMessageProcessor(this);
-        registerProcessor(RequestCode.MSG_SEND_SYNC, sendSyncMessageProcessor, sendMsgExecutor);
-
-        SendAsyncMessageProcessor sendAsyncMessageProcessor = new SendAsyncMessageProcessor(this);
-        registerProcessor(RequestCode.MSG_SEND_ASYNC, sendAsyncMessageProcessor, sendMsgExecutor);
->>>>>>> d4e863e9
 
         final SendAsyncEventProcessor sendAsyncEventProcessor = new SendAsyncEventProcessor(this);
         this.getHandlerService().register(sendAsyncEventProcessor, sendMsgExecutor);
@@ -390,7 +365,6 @@
         final SendAsyncRemoteEventProcessor sendAsyncRemoteEventProcessor = new SendAsyncRemoteEventProcessor(this);
         this.getHandlerService().register(sendAsyncRemoteEventProcessor, remoteMsgExecutor);
 
-<<<<<<< HEAD
         final AdminMetricsProcessor adminMetricsProcessor = new AdminMetricsProcessor(this);
         registerProcessor(RequestCode.ADMIN_METRICS.getRequestCode(), adminMetricsProcessor, adminExecutor);
 
@@ -399,16 +373,6 @@
 
         final SubscribeProcessor subscribeProcessor = new SubscribeProcessor(this);
         registerProcessor(RequestCode.SUBSCRIBE.getRequestCode(), subscribeProcessor, clientManageExecutor);
-=======
-        AdminMetricsProcessor adminMetricsProcessor = new AdminMetricsProcessor(this);
-        registerProcessor(RequestCode.ADMIN_METRICS, adminMetricsProcessor, adminExecutor);
-
-        HeartBeatProcessor heartProcessor = new HeartBeatProcessor(this);
-        registerProcessor(RequestCode.HEARTBEAT, heartProcessor, clientManageExecutor);
-
-        SubscribeProcessor subscribeProcessor = new SubscribeProcessor(this);
-        registerProcessor(RequestCode.SUBSCRIBE, subscribeProcessor, clientManageExecutor);
->>>>>>> d4e863e9
 
         final LocalSubscribeEventProcessor localSubscribeEventProcessor = new LocalSubscribeEventProcessor(this);
         this.getHandlerService().register(localSubscribeEventProcessor, clientManageExecutor);
@@ -416,13 +380,8 @@
         final RemoteSubscribeEventProcessor remoteSubscribeEventProcessor = new RemoteSubscribeEventProcessor(this);
         this.getHandlerService().register(remoteSubscribeEventProcessor, clientManageExecutor);
 
-<<<<<<< HEAD
         final UnSubscribeProcessor unSubscribeProcessor = new UnSubscribeProcessor(this);
         registerProcessor(RequestCode.UNSUBSCRIBE.getRequestCode(), unSubscribeProcessor, clientManageExecutor);
-=======
-        UnSubscribeProcessor unSubscribeProcessor = new UnSubscribeProcessor(this);
-        registerProcessor(RequestCode.UNSUBSCRIBE, unSubscribeProcessor, clientManageExecutor);
->>>>>>> d4e863e9
 
         final LocalUnSubscribeEventProcessor localUnSubscribeEventProcessor = new LocalUnSubscribeEventProcessor(this);
         this.getHandlerService().register(localUnSubscribeEventProcessor, clientManageExecutor);
@@ -430,14 +389,8 @@
         final RemoteUnSubscribeEventProcessor remoteUnSubscribeEventProcessor = new RemoteUnSubscribeEventProcessor(this);
         this.getHandlerService().register(remoteUnSubscribeEventProcessor, clientManageExecutor);
 
-<<<<<<< HEAD
         final ReplyMessageProcessor replyMessageProcessor = new ReplyMessageProcessor(this);
         registerProcessor(RequestCode.REPLY_MESSAGE.getRequestCode(), replyMessageProcessor, replyMsgExecutor);
-=======
-        ReplyMessageProcessor replyMessageProcessor = new ReplyMessageProcessor(this);
-        registerProcessor(RequestCode.REPLY_MESSAGE, replyMessageProcessor, replyMsgExecutor);
->>>>>>> d4e863e9
-
 
     }
 
