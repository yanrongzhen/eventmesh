/*
 * Licensed to the Apache Software Foundation (ASF) under one or more
 * contributor license agreements.  See the NOTICE file distributed with
 * this work for additional information regarding copyright ownership.
 * The ASF licenses this file to You under the Apache License, Version 2.0
 * (the "License"); you may not use this file except in compliance with
 * the License.  You may obtain a copy of the License at
 *
 *     http://www.apache.org/licenses/LICENSE-2.0
 *
 * Unless required by applicable law or agreed to in writing, software
 * distributed under the License is distributed on an "AS IS" BASIS,
 * WITHOUT WARRANTIES OR CONDITIONS OF ANY KIND, either express or implied.
 * See the License for the specific language governing permissions and
 * limitations under the License.
 */

package org.apache.eventmesh.runtime.core.protocol.tcp.client.session.retry;

import org.apache.eventmesh.common.EventMeshThreadFactory;
import org.apache.eventmesh.common.protocol.SubscriptionType;
import org.apache.eventmesh.runtime.boot.EventMeshTCPServer;
<<<<<<< HEAD
=======
import org.apache.eventmesh.runtime.core.protocol.AbstractRetryer;
import org.apache.eventmesh.runtime.core.protocol.DelayRetryable;
import org.apache.eventmesh.runtime.core.protocol.RetryContext;
>>>>>>> b4feffcf
import org.apache.eventmesh.runtime.core.protocol.tcp.client.session.push.DownStreamMsgContext;
import org.apache.eventmesh.runtime.core.retry.core.RetryContext;
import org.apache.eventmesh.runtime.util.EventMeshUtil;
import org.apache.eventmesh.runtime.util.ThreadPoolHelper;

import java.util.concurrent.ArrayBlockingQueue;
import java.util.concurrent.ThreadPoolExecutor;
import java.util.concurrent.TimeUnit;


import lombok.extern.slf4j.Slf4j;

@Slf4j
public class EventMeshTcpRetryer extends AbstractRetryer {

    private EventMeshTCPServer eventMeshTCPServer;

    private final ThreadPoolExecutor pool = new ThreadPoolExecutor(3,
        3,
        60000,
        TimeUnit.MILLISECONDS, new ArrayBlockingQueue<Runnable>(1000),
        new EventMeshThreadFactory("eventMesh-tcp-retry", true),
        new ThreadPoolExecutor.AbortPolicy());

    public EventMeshTcpRetryer(EventMeshTCPServer eventMeshTCPServer) {
        this.eventMeshTCPServer = eventMeshTCPServer;
    }

    public EventMeshTCPServer getEventMeshTCPServer() {
        return eventMeshTCPServer;
    }

    public void setEventMeshTCPServer(EventMeshTCPServer eventMeshTCPServer) {
        this.eventMeshTCPServer = eventMeshTCPServer;
    }

<<<<<<< HEAD
    public void pushRetry(RetryContext retryContext) {
        if (retrys.size() >= eventMeshTCPServer.getEventMeshTCPConfiguration().getEventMeshServerRetryBlockQSize()) {
=======
    @Override
    public void pushRetry(DelayRetryable delayRetryable) {
        RetryContext retryContext = (RetryContext) delayRetryable;
        if (retrys.size() >= eventMeshTCPServer.getEventMeshTCPConfiguration().getEventMeshTcpMsgRetryQueueSize()) {
>>>>>>> b4feffcf
            log.error("pushRetry fail, retrys is too much,allow max retryQueueSize:{}, retryTimes:{}, seq:{}, bizSeq:{}",
                eventMeshTCPServer.getEventMeshTCPConfiguration().getEventMeshServerRetryBlockQSize(), retryContext.retryTimes,
                retryContext.seq, EventMeshUtil.getMessageBizSeq(retryContext.event));
            return;
        }

        int maxRetryTimes = eventMeshTCPServer.getEventMeshTCPConfiguration().getEventMeshTcpMsgAsyncRetryTimes();
        if (retryContext instanceof DownStreamMsgContext) {
            DownStreamMsgContext downStreamMsgContext = (DownStreamMsgContext) retryContext;
            maxRetryTimes = SubscriptionType.SYNC == downStreamMsgContext.getSubscriptionItem().getType()
                ? eventMeshTCPServer.getEventMeshTCPConfiguration().getEventMeshTcpMsgSyncRetryTimes() :
                eventMeshTCPServer.getEventMeshTCPConfiguration().getEventMeshTcpMsgAsyncRetryTimes();
        }

        if (retryContext.retryTimes >= maxRetryTimes) {
            log.warn("pushRetry fail,retry over maxRetryTimes:{}, retryTimes:{}, seq:{}, bizSeq:{}", maxRetryTimes,
                retryContext.retryTimes, retryContext.seq, EventMeshUtil.getMessageBizSeq(retryContext.event));
            return;
        }

        retrys.offer(retryContext);
        log.info("pushRetry success,seq:{}, retryTimes:{}, bizSeq:{}", retryContext.seq, retryContext.retryTimes,
            EventMeshUtil.getMessageBizSeq(retryContext.event));
    }

    @Override
    public void init() {
        initDispatcher();
    }

    public void printRetryThreadPoolState() {
        ThreadPoolHelper.printState(pool);
    }
}<|MERGE_RESOLUTION|>--- conflicted
+++ resolved
@@ -20,12 +20,7 @@
 import org.apache.eventmesh.common.EventMeshThreadFactory;
 import org.apache.eventmesh.common.protocol.SubscriptionType;
 import org.apache.eventmesh.runtime.boot.EventMeshTCPServer;
-<<<<<<< HEAD
-=======
 import org.apache.eventmesh.runtime.core.protocol.AbstractRetryer;
-import org.apache.eventmesh.runtime.core.protocol.DelayRetryable;
-import org.apache.eventmesh.runtime.core.protocol.RetryContext;
->>>>>>> b4feffcf
 import org.apache.eventmesh.runtime.core.protocol.tcp.client.session.push.DownStreamMsgContext;
 import org.apache.eventmesh.runtime.core.retry.core.RetryContext;
 import org.apache.eventmesh.runtime.util.EventMeshUtil;
@@ -34,7 +29,6 @@
 import java.util.concurrent.ArrayBlockingQueue;
 import java.util.concurrent.ThreadPoolExecutor;
 import java.util.concurrent.TimeUnit;
-
 
 import lombok.extern.slf4j.Slf4j;
 
@@ -62,15 +56,9 @@
         this.eventMeshTCPServer = eventMeshTCPServer;
     }
 
-<<<<<<< HEAD
+    @Override
     public void pushRetry(RetryContext retryContext) {
         if (retrys.size() >= eventMeshTCPServer.getEventMeshTCPConfiguration().getEventMeshServerRetryBlockQSize()) {
-=======
-    @Override
-    public void pushRetry(DelayRetryable delayRetryable) {
-        RetryContext retryContext = (RetryContext) delayRetryable;
-        if (retrys.size() >= eventMeshTCPServer.getEventMeshTCPConfiguration().getEventMeshTcpMsgRetryQueueSize()) {
->>>>>>> b4feffcf
             log.error("pushRetry fail, retrys is too much,allow max retryQueueSize:{}, retryTimes:{}, seq:{}, bizSeq:{}",
                 eventMeshTCPServer.getEventMeshTCPConfiguration().getEventMeshServerRetryBlockQSize(), retryContext.retryTimes,
                 retryContext.seq, EventMeshUtil.getMessageBizSeq(retryContext.event));
