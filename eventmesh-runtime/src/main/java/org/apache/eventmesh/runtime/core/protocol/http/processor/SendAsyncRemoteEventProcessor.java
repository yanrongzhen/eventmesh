--- conflicted
+++ resolved
@@ -64,27 +64,17 @@
 import lombok.extern.slf4j.Slf4j;
 
 @Slf4j
-<<<<<<< HEAD
-
 @EventMeshTrace(isEnable = true)
 public class SendAsyncRemoteEventProcessor implements AsyncHttpProcessor {
 
     private final transient EventMeshHTTPServer eventMeshHTTPServer;
 
-=======
-@EventMeshTrace(isEnable = true)
-public class SendAsyncRemoteEventProcessor implements AsyncHttpProcessor {
-
-    private final transient EventMeshHTTPServer eventMeshHTTPServer;
-
->>>>>>> 34d2e6dd
     public SendAsyncRemoteEventProcessor(final EventMeshHTTPServer eventMeshHTTPServer) {
         this.eventMeshHTTPServer = eventMeshHTTPServer;
     }
 
     @Override
     public void handler(final HandlerService.HandlerSpecific handlerSpecific, final HttpRequest httpRequest) throws Exception {
-<<<<<<< HEAD
 
         final AsyncContext<HttpEventWrapper> asyncContext = handlerSpecific.getAsyncContext();
 
@@ -96,29 +86,12 @@
         if (log.isInfoEnabled()) {
             log.info("uri={}|{}|client2eventMesh|from={}|to={}", requestWrapper.getRequestURI(),
                     EventMeshConstants.PROTOCOL_HTTP, RemotingHelper.parseChannelRemoteAddr(ctx.channel()), localAddress);
-=======
-
-        final ChannelHandlerContext ctx = handlerSpecific.getCtx();
-        final HttpEventWrapper requestWrapper = handlerSpecific.getAsyncContext().getRequest();
-
-        if (log.isInfoEnabled()) {
-            log.info("uri={}|{}|client2eventMesh|from={}|to={}", requestWrapper.getRequestURI(),
-                    EventMeshConstants.PROTOCOL_HTTP, RemotingHelper.parseChannelRemoteAddr(ctx.channel()),
-                    IPUtils.getLocalAddress());
->>>>>>> 34d2e6dd
         }
 
         // user request header
         final Map<String, Object> requestHeaderMap = requestWrapper.getHeaderMap();
         final String source = RemotingHelper.parseChannelRemoteAddr(ctx.channel());
-<<<<<<< HEAD
-
-        final String env = eventMeshHTTPServer.getEventMeshHttpConfiguration().getEventMeshEnv();
-        String idc = eventMeshHTTPServer.getEventMeshHttpConfiguration().getEventMeshIDC();
-        final String cluster = eventMeshHTTPServer.getEventMeshHttpConfiguration().getEventMeshCluster();
-        final String sysId = eventMeshHTTPServer.getEventMeshHttpConfiguration().getSysID();
-        final String meshGroup = env + "-" + idc + "-" + cluster + "-" + sysId;
-=======
+
         final String env = eventMeshHTTPServer.getEventMeshHttpConfiguration().getEventMeshEnv();
         final String meshGroup = new StringBuilder()
                 .append(env)
@@ -129,7 +102,6 @@
                 .append('-')
                 .append(eventMeshHTTPServer.getEventMeshHttpConfiguration().getSysID())
                 .toString();
->>>>>>> 34d2e6dd
         requestHeaderMap.put(ProtocolKey.ClientInstanceKey.IP, source);
         requestHeaderMap.put(ProtocolKey.ClientInstanceKey.ENV,
                 eventMeshHTTPServer.getEventMeshHttpConfiguration().getEventMeshEnv());
@@ -151,17 +123,11 @@
                 new String(requestWrapper.getBody(), Constants.DEFAULT_CHARSET),
                 new TypeReference<Map<String, Object>>() {
                 }
-<<<<<<< HEAD
-        )).orElse(Maps.newHashMap());
-
-        final byte[] convertedBody = bodyMap.get("content").toString().getBytes(StandardCharsets.UTF_8);
-        requestWrapper.setBody(convertedBody);
-=======
+
         )).orElseGet(Maps::newHashMap);
 
         requestWrapper.setBody(bodyMap.get("content").toString().getBytes(StandardCharsets.UTF_8));
 
->>>>>>> 34d2e6dd
         final String bizNo = requestHeaderMap.getOrDefault(ProtocolKey.ClientInstanceKey.BIZSEQNO,
                 RandomStringUtils.generateNum(30)).toString();
         final String uniqueId = requestHeaderMap.getOrDefault(ProtocolKey.ClientInstanceKey.UNIQUEID,
@@ -185,10 +151,6 @@
                 eventMeshHTTPServer.getEventMeshHttpConfiguration().getEventMeshIDC());
 
         final Map<String, Object> responseBodyMap = new HashMap<>();
-<<<<<<< HEAD
-=======
-
->>>>>>> 34d2e6dd
         final Map<String, Object> sysHeaderMap = requestWrapper.getSysHeaderMap();
         final Iterator<Map.Entry<String, Object>> it = requestHeaderMap.entrySet().iterator();
         while (it.hasNext()) {
@@ -218,10 +180,6 @@
             return;
         }
 
-<<<<<<< HEAD
-        idc = getExtension(event, ProtocolKey.ClientInstanceKey.IDC);
-=======
->>>>>>> 34d2e6dd
         final String pid = getExtension(event, ProtocolKey.ClientInstanceKey.PID);
         final String sys = getExtension(event, ProtocolKey.ClientInstanceKey.SYS);
 
@@ -261,13 +219,8 @@
             } catch (Exception e) {
                 handlerSpecific.sendErrorResponse(EventMeshRetCode.EVENTMESH_ACL_ERR, responseHeaderMap,
                         responseBodyMap, EventMeshUtil.getCloudEventExtensionMap(SpecVersion.V1.toString(), event));
-<<<<<<< HEAD
-                if (log.isWarnEnabled()) {
-                    log.warn("CLIENT HAS NO PERMISSION,SendAsyncMessageProcessor send failed", e);
-                }
-=======
+
                 log.error("CLIENT HAS NO PERMISSION,SendAsyncMessageProcessor send failed", e);
->>>>>>> 34d2e6dd
                 return;
             }
         }
@@ -356,10 +309,7 @@
                             EventMeshUtil.getCloudEventExtensionMap(SpecVersion.V1.toString(), sendMessageContext.getEvent()));
 
                     handlerSpecific.sendResponse(responseHeaderMap, responseBodyMap);
-<<<<<<< HEAD
-=======
-
->>>>>>> 34d2e6dd
+
                     if (log.isErrorEnabled()) {
                         log.error("message|eventMesh2mq|REQ|ASYNC|send2MQCost={}ms|topic={}|bizSeqNo={}|uniqueId={}",
                                 System.currentTimeMillis() - startTime, topic, bizNo, uniqueId, context.getException());
@@ -368,12 +318,8 @@
             });
         } catch (Exception ex) {
             eventMeshHTTPServer.getHttpRetryer().pushRetry(sendMessageContext.delay(10_000));
-<<<<<<< HEAD
             handlerSpecific.sendErrorResponse(EventMeshRetCode.EVENTMESH_SEND_ASYNC_MSG_ERR, responseHeaderMap,
                     responseBodyMap, null);
-=======
-            handlerSpecific.sendErrorResponse(EventMeshRetCode.EVENTMESH_SEND_ASYNC_MSG_ERR, responseHeaderMap, responseBodyMap, null);
->>>>>>> 34d2e6dd
 
             if (log.isErrorEnabled()) {
                 log.error("message|eventMesh2mq|REQ|ASYNC|send2MQCost={}ms|topic={}|bizSeqNo={}|uniqueId={}",
