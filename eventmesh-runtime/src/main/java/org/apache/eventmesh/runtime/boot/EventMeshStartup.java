--- conflicted
+++ resolved
@@ -31,12 +31,7 @@
         try {
             final EventMeshServer server = new EventMeshServer(
                     new ConfigurationWrapper(EventMeshConstants.EVENTMESH_CONF_HOME,
-<<<<<<< HEAD
-                            EventMeshConstants.EVENTMESH_CONF_FILE, false);
-            EventMeshServer server = new EventMeshServer(configurationWrapper);
-=======
                     EventMeshConstants.EVENTMESH_CONF_FILE, false));
->>>>>>> 5d2de160
             server.start();
             Runtime.getRuntime().addShutdownHook(new Thread(() -> {
                 try {
