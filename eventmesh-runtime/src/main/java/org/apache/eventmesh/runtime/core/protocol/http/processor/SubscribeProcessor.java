/*
 * Licensed to the Apache Software Foundation (ASF) under one or more
 * contributor license agreements.  See the NOTICE file distributed with
 * this work for additional information regarding copyright ownership.
 * The ASF licenses this file to You under the Apache License, Version 2.0
 * (the "License"); you may not use this file except in compliance with
 * the License.  You may obtain a copy of the License at
 *
 *     http://www.apache.org/licenses/LICENSE-2.0
 *
 * Unless required by applicable law or agreed to in writing, software
 * distributed under the License is distributed on an "AS IS" BASIS,
 * WITHOUT WARRANTIES OR CONDITIONS OF ANY KIND, either express or implied.
 * See the License for the specific language governing permissions and
 * limitations under the License.
 */

package org.apache.eventmesh.runtime.core.protocol.http.processor;

import org.apache.eventmesh.common.protocol.SubscriptionItem;
import org.apache.eventmesh.common.protocol.http.HttpCommand;
import org.apache.eventmesh.common.protocol.http.body.client.SubscribeRequestBody;
import org.apache.eventmesh.common.protocol.http.body.client.SubscribeResponseBody;
import org.apache.eventmesh.common.protocol.http.body.message.SendMessageResponseBody;
import org.apache.eventmesh.common.protocol.http.common.EventMeshRetCode;
import org.apache.eventmesh.common.protocol.http.common.RequestCode;
import org.apache.eventmesh.common.protocol.http.header.client.SubscribeRequestHeader;
import org.apache.eventmesh.common.protocol.http.header.client.SubscribeResponseHeader;
import org.apache.eventmesh.common.utils.IPUtils;
import org.apache.eventmesh.common.utils.JsonUtils;
import org.apache.eventmesh.runtime.acl.Acl;
import org.apache.eventmesh.runtime.boot.EventMeshHTTPServer;
import org.apache.eventmesh.runtime.constants.EventMeshConstants;
import org.apache.eventmesh.runtime.core.consumergroup.ConsumerGroupConf;
import org.apache.eventmesh.runtime.core.consumergroup.ConsumerGroupTopicConf;
import org.apache.eventmesh.runtime.core.protocol.http.async.AsyncContext;
import org.apache.eventmesh.runtime.core.protocol.http.async.CompleteHandler;
import org.apache.eventmesh.runtime.core.protocol.http.processor.inf.Client;
import org.apache.eventmesh.runtime.core.protocol.http.processor.inf.HttpRequestProcessor;
import org.apache.eventmesh.runtime.util.EventMeshUtil;
import org.apache.eventmesh.runtime.util.RemotingHelper;
import org.apache.eventmesh.runtime.util.WebhookUtil;

import org.apache.commons.collections4.CollectionUtils;
import org.apache.commons.lang3.StringUtils;

import java.util.ArrayList;
import java.util.Collections;
import java.util.Date;
import java.util.HashMap;
import java.util.HashSet;
import java.util.List;
import java.util.Map;

import org.slf4j.Logger;
import org.slf4j.LoggerFactory;

import io.netty.channel.ChannelHandlerContext;

public class SubscribeProcessor implements HttpRequestProcessor {

    private static final Logger LOGGER = LoggerFactory.getLogger(SubscribeProcessor.class);

    private final transient EventMeshHTTPServer eventMeshHTTPServer;

    public SubscribeProcessor(final EventMeshHTTPServer eventMeshHTTPServer) {
        this.eventMeshHTTPServer = eventMeshHTTPServer;
    }

    @Override
    public void processRequest(final ChannelHandlerContext ctx, final AsyncContext<HttpCommand> asyncContext)
            throws Exception {
        HttpCommand responseEventMeshCommand;
        final HttpCommand request = asyncContext.getRequest();
        final Integer requestCode = Integer.valueOf(asyncContext.getRequest().getRequestCode());
        final String localAddress = IPUtils.getLocalAddress();

        if (LOGGER.isInfoEnabled()) {
            LOGGER.info("cmd={}|{}|client2eventMesh|from={}|to={}",
                    RequestCode.get(requestCode),
                    EventMeshConstants.PROTOCOL_HTTP,
                    RemotingHelper.parseChannelRemoteAddr(ctx.channel()), localAddress);
        }

        final SubscribeRequestHeader subscribeRequestHeader = (SubscribeRequestHeader) request.getHeader();
        final SubscribeRequestBody subscribeRequestBody = (SubscribeRequestBody) request.getBody();
        final SubscribeResponseHeader subscribeResponseHeader =
                SubscribeResponseHeader
                        .buildHeader(requestCode,
                                eventMeshHTTPServer.getEventMeshHttpConfiguration().getEventMeshCluster(),
                                localAddress,
                                eventMeshHTTPServer.getEventMeshHttpConfiguration().getEventMeshEnv(),
                                eventMeshHTTPServer.getEventMeshHttpConfiguration().getEventMeshIDC());

        //validate header
        if (StringUtils.isBlank(subscribeRequestHeader.getIdc())
                || StringUtils.isBlank(subscribeRequestHeader.getPid())
                || !StringUtils.isNumeric(subscribeRequestHeader.getPid())
                || StringUtils.isBlank(subscribeRequestHeader.getSys())) {
            responseEventMeshCommand = request.createHttpCommandResponse(
                    subscribeResponseHeader,
                    SubscribeResponseBody
                            .buildBody(EventMeshRetCode.EVENTMESH_PROTOCOL_HEADER_ERR.getRetCode(),
                                    EventMeshRetCode.EVENTMESH_PROTOCOL_HEADER_ERR.getErrMsg()));
            asyncContext.onComplete(responseEventMeshCommand);
            return;
        }

        //validate body
        if (StringUtils.isBlank(subscribeRequestBody.getUrl())
                || CollectionUtils.isEmpty(subscribeRequestBody.getTopics())
                || StringUtils.isBlank(subscribeRequestBody.getConsumerGroup())) {

            responseEventMeshCommand = request.createHttpCommandResponse(
                    subscribeResponseHeader,
                    SubscribeResponseBody
                            .buildBody(EventMeshRetCode.EVENTMESH_PROTOCOL_BODY_ERR.getRetCode(),
                                    EventMeshRetCode.EVENTMESH_PROTOCOL_BODY_ERR.getErrMsg()));
            asyncContext.onComplete(responseEventMeshCommand);
            return;
        }
        final List<SubscriptionItem> subTopicList = subscribeRequestBody.getTopics();

        //do acl check
        if (eventMeshHTTPServer.getEventMeshHttpConfiguration().isEventMeshServerSecurityEnable()) {
            for (final SubscriptionItem item : subTopicList) {
                try {
                    Acl.doAclCheckInHttpReceive(RemotingHelper.parseChannelRemoteAddr(ctx.channel()),
                            subscribeRequestHeader.getUsername(),
                            subscribeRequestHeader.getPasswd(),
                            subscribeRequestHeader.getSys(), item.getTopic(),
                            requestCode);
                } catch (Exception e) {

                    responseEventMeshCommand = asyncContext.getRequest().createHttpCommandResponse(
                            subscribeResponseHeader,
                            SendMessageResponseBody
                                    .buildBody(EventMeshRetCode.EVENTMESH_ACL_ERR.getRetCode(),
                                            e.getMessage()));
                    asyncContext.onComplete(responseEventMeshCommand);

                    if (LOGGER.isWarnEnabled()) {
                        LOGGER.warn("CLIENT HAS NO PERMISSION,SubscribeProcessor subscribe failed", e);
                    }
                    return;
                }
            }
        }

        final String url = subscribeRequestBody.getUrl();
        final String consumerGroup = subscribeRequestBody.getConsumerGroup();

        // validate URL
        try {
            if (!IPUtils.isValidDomainOrIp(url, eventMeshHTTPServer.getEventMeshHttpConfiguration().eventMeshIpv4BlackList,
                    eventMeshHTTPServer.getEventMeshHttpConfiguration().eventMeshIpv6BlackList)) {
                LOGGER.error("subscriber url {} is not valid", url);
                responseEventMeshCommand = request.createHttpCommandResponse(
                        subscribeResponseHeader,
                        SubscribeResponseBody
                                .buildBody(EventMeshRetCode.EVENTMESH_PROTOCOL_BODY_ERR.getRetCode(),
                                        EventMeshRetCode.EVENTMESH_PROTOCOL_BODY_ERR.getErrMsg() + " invalid URL: " + url));
                asyncContext.onComplete(responseEventMeshCommand);
                return;
            }
        } catch (Exception e) {
            LOGGER.error(String.format("subscriber url:%s is invalid.", url), e);
            responseEventMeshCommand = request.createHttpCommandResponse(
                    subscribeResponseHeader,
                    SubscribeResponseBody
                            .buildBody(EventMeshRetCode.EVENTMESH_PROTOCOL_BODY_ERR.getRetCode(),
                                    EventMeshRetCode.EVENTMESH_PROTOCOL_BODY_ERR.getErrMsg() + " invalid URL: " + url));
            asyncContext.onComplete(responseEventMeshCommand);
            return;
        }

        // obtain webhook delivery agreement for Abuse Protection
        final boolean isWebhookAllowed = WebhookUtil.obtainDeliveryAgreement(eventMeshHTTPServer.httpClientPool.getClient(),
                url, eventMeshHTTPServer.getEventMeshHttpConfiguration().getEventMeshWebhookOrigin());

        if (!isWebhookAllowed) {
            LOGGER.error("subscriber url {} is not allowed by the target system", url);
            responseEventMeshCommand = request.createHttpCommandResponse(
                    subscribeResponseHeader,
                    SubscribeResponseBody
                            .buildBody(EventMeshRetCode.EVENTMESH_PROTOCOL_BODY_ERR.getRetCode(),
                                    EventMeshRetCode.EVENTMESH_PROTOCOL_BODY_ERR.getErrMsg() + " unauthorized webhook URL: " + url));
            asyncContext.onComplete(responseEventMeshCommand);
            return;
        }

        synchronized (eventMeshHTTPServer.localClientInfoMapping) {

            registerClient(subscribeRequestHeader, consumerGroup, subTopicList, url);

            for (final SubscriptionItem subTopic : subTopicList) {
                final List<Client> groupTopicClients = eventMeshHTTPServer.localClientInfoMapping
                        .get(consumerGroup + "@" + subTopic.getTopic());

                if (CollectionUtils.isEmpty(groupTopicClients)) {
                    LOGGER.error("group {} topic {} clients is empty", consumerGroup, subTopic);
                }

                final Map<String, List<String>> idcUrls = new HashMap<>();
                for (final Client client : groupTopicClients) {
                    if (idcUrls.containsKey(client.getIdc())) {
                        idcUrls.get(client.getIdc()).add(StringUtils.deleteWhitespace(client.getUrl()));
                    } else {
                        final List<String> urls = new ArrayList<>();
                        urls.add(client.getUrl());
                        idcUrls.put(client.getIdc(), urls);
                    }
                }
                ConsumerGroupConf consumerGroupConf =
                        eventMeshHTTPServer.localConsumerGroupMapping.get(consumerGroup);

                if (consumerGroupConf == null) {
                    // new subscription
                    consumerGroupConf = new ConsumerGroupConf(consumerGroup);
                    final ConsumerGroupTopicConf consumeTopicConfig = new ConsumerGroupTopicConf();
                    consumeTopicConfig.setConsumerGroup(consumerGroup);
                    consumeTopicConfig.setTopic(subTopic.getTopic());
                    consumeTopicConfig.setSubscriptionItem(subTopic);
                    consumeTopicConfig.setUrls(new HashSet<>(Collections.singletonList(url)));

                    consumeTopicConfig.setIdcUrls(idcUrls);

                    final Map<String, ConsumerGroupTopicConf> map = new HashMap<>();
                    map.put(subTopic.getTopic(), consumeTopicConfig);
                    consumerGroupConf.setConsumerGroupTopicConf(map);
                } else {
                    // already subscribed
                    final Map<String, ConsumerGroupTopicConf> map =
                            consumerGroupConf.getConsumerGroupTopicConf();

                    if (!map.containsKey(subTopic.getTopic())) {
                        //If there are multiple topics, append it
                        final ConsumerGroupTopicConf newTopicConf = new ConsumerGroupTopicConf();
                        newTopicConf.setConsumerGroup(consumerGroup);
                        newTopicConf.setTopic(subTopic.getTopic());
                        newTopicConf.setSubscriptionItem(subTopic);
                        newTopicConf.setUrls(new HashSet<>(Collections.singletonList(url)));
                        newTopicConf.setIdcUrls(idcUrls);
                        map.put(subTopic.getTopic(), newTopicConf);
                    }

                    for (final Map.Entry<String, ConsumerGroupTopicConf> set : map.entrySet()) {
                        if (StringUtils.equals(subTopic.getTopic(), set.getKey())) {
                            final ConsumerGroupTopicConf latestTopicConf = new ConsumerGroupTopicConf();
                            latestTopicConf.setConsumerGroup(consumerGroup);
                            latestTopicConf.setTopic(subTopic.getTopic());
                            latestTopicConf.setSubscriptionItem(subTopic);
                            latestTopicConf.setUrls(new HashSet<>(Collections.singletonList(url)));

                            final ConsumerGroupTopicConf currentTopicConf = set.getValue();
                            latestTopicConf.getUrls().addAll(currentTopicConf.getUrls());
                            latestTopicConf.setIdcUrls(idcUrls);

                            map.put(set.getKey(), latestTopicConf);
                        }
                    }
                }
                eventMeshHTTPServer.localConsumerGroupMapping.put(consumerGroup, consumerGroupConf);
            }

            final long startTime = System.currentTimeMillis();
            try {
                // subscription relationship change notification
                eventMeshHTTPServer.getConsumerManager().notifyConsumerManager(consumerGroup,
                        eventMeshHTTPServer.localConsumerGroupMapping.get(consumerGroup));

                final CompleteHandler<HttpCommand> handler = new CompleteHandler<HttpCommand>() {
                    @Override
                    public void onResponse(final HttpCommand httpCommand) {
                        try {
                            if (LOGGER.isDebugEnabled()) {
                                LOGGER.debug("{}", httpCommand);
                            }
                            eventMeshHTTPServer.sendResponse(ctx, httpCommand.httpResponse());
<<<<<<< HEAD
                            eventMeshHTTPServer.metrics.getSummaryMetrics().recordHTTPReqResTimeCost(
                                    System.currentTimeMillis() - request.getReqTime());
=======
                            eventMeshHTTPServer.getMetrics().getSummaryMetrics().recordHTTPReqResTimeCost(
                                System.currentTimeMillis() - request.getReqTime());
>>>>>>> 3f2d4d22
                        } catch (Exception ex) {
                            // ignore
                        }
                    }
                };

                responseEventMeshCommand = request.createHttpCommandResponse(EventMeshRetCode.SUCCESS);
                asyncContext.onComplete(responseEventMeshCommand, handler);
            } catch (Exception e) {
                final HttpCommand err = asyncContext.getRequest().createHttpCommandResponse(
                        subscribeResponseHeader,
                        SubscribeResponseBody
                                .buildBody(EventMeshRetCode.EVENTMESH_SUBSCRIBE_ERR.getRetCode(),
                                        EventMeshRetCode.EVENTMESH_SUBSCRIBE_ERR.getErrMsg()
                                                + EventMeshUtil.stackTrace(e, 2)));
                asyncContext.onComplete(err);
<<<<<<< HEAD
                final long endTime = System.currentTimeMillis();
                final String logMsg = String.format("message|eventMesh2mq|REQ|ASYNC|send2MQCost=%s ms|topic=%s"
                                + "|url=%s", endTime - startTime,
                        JsonUtils.serialize(subscribeRequestBody.getTopics()),
                        subscribeRequestBody.getUrl());
                LOGGER.error(logMsg, e);
                eventMeshHTTPServer.metrics.getSummaryMetrics().recordSendMsgFailed();
                eventMeshHTTPServer.metrics.getSummaryMetrics().recordSendMsgCost(endTime - startTime);
=======
                long endTime = System.currentTimeMillis();
                httpLogger.error(
                    "message|eventMesh2mq|REQ|ASYNC|send2MQCost={}ms|topic={}"
                        + "|bizSeqNo={}|uniqueId={}", endTime - startTime,
                    JsonUtils.serialize(subscribeRequestBody.getTopics()),
                    subscribeRequestBody.getUrl(), e);
                eventMeshHTTPServer.getMetrics().getSummaryMetrics().recordSendMsgFailed();
                eventMeshHTTPServer.getMetrics().getSummaryMetrics().recordSendMsgCost(endTime - startTime);
>>>>>>> 3f2d4d22
            }
        }
    }

    @Override
    public boolean rejectRequest() {
        return false;
    }

    private void registerClient(final SubscribeRequestHeader subscribeRequestHeader, final String consumerGroup,
                                final List<SubscriptionItem> subscriptionItems, final String url) {
        for (final SubscriptionItem item : subscriptionItems) {
            final Client client = new Client();
            client.setEnv(subscribeRequestHeader.getEnv());
            client.setIdc(subscribeRequestHeader.getIdc());
            client.setSys(subscribeRequestHeader.getSys());
            client.setIp(subscribeRequestHeader.getIp());
            client.setPid(subscribeRequestHeader.getPid());
            client.setConsumerGroup(consumerGroup);
            client.setTopic(item.getTopic());
            client.setUrl(url);
            client.setLastUpTime(new Date());

            final String groupTopicKey = client.getConsumerGroup() + "@" + client.getTopic();

            List<Client> localClients =
                    eventMeshHTTPServer.localClientInfoMapping.get(groupTopicKey);

            if (localClients == null) {
                localClients = new ArrayList<>();
                eventMeshHTTPServer.localClientInfoMapping.put(groupTopicKey, localClients);
            }

            boolean isContains = false;
            for (final Client localClient : localClients) {
                if (StringUtils.equals(localClient.getUrl(), client.getUrl())) {
                    isContains = true;
                    localClient.setLastUpTime(client.getLastUpTime());
                    break;
                }
            }

            if (!isContains) {
                localClients.add(client);
            }

        }
    }

}<|MERGE_RESOLUTION|>--- conflicted
+++ resolved
@@ -277,13 +277,9 @@
                                 LOGGER.debug("{}", httpCommand);
                             }
                             eventMeshHTTPServer.sendResponse(ctx, httpCommand.httpResponse());
-<<<<<<< HEAD
-                            eventMeshHTTPServer.metrics.getSummaryMetrics().recordHTTPReqResTimeCost(
-                                    System.currentTimeMillis() - request.getReqTime());
-=======
+
                             eventMeshHTTPServer.getMetrics().getSummaryMetrics().recordHTTPReqResTimeCost(
                                 System.currentTimeMillis() - request.getReqTime());
->>>>>>> 3f2d4d22
                         } catch (Exception ex) {
                             // ignore
                         }
@@ -300,16 +296,7 @@
                                         EventMeshRetCode.EVENTMESH_SUBSCRIBE_ERR.getErrMsg()
                                                 + EventMeshUtil.stackTrace(e, 2)));
                 asyncContext.onComplete(err);
-<<<<<<< HEAD
-                final long endTime = System.currentTimeMillis();
-                final String logMsg = String.format("message|eventMesh2mq|REQ|ASYNC|send2MQCost=%s ms|topic=%s"
-                                + "|url=%s", endTime - startTime,
-                        JsonUtils.serialize(subscribeRequestBody.getTopics()),
-                        subscribeRequestBody.getUrl());
-                LOGGER.error(logMsg, e);
-                eventMeshHTTPServer.metrics.getSummaryMetrics().recordSendMsgFailed();
-                eventMeshHTTPServer.metrics.getSummaryMetrics().recordSendMsgCost(endTime - startTime);
-=======
+
                 long endTime = System.currentTimeMillis();
                 httpLogger.error(
                     "message|eventMesh2mq|REQ|ASYNC|send2MQCost={}ms|topic={}"
@@ -318,7 +305,6 @@
                     subscribeRequestBody.getUrl(), e);
                 eventMeshHTTPServer.getMetrics().getSummaryMetrics().recordSendMsgFailed();
                 eventMeshHTTPServer.getMetrics().getSummaryMetrics().recordSendMsgCost(endTime - startTime);
->>>>>>> 3f2d4d22
             }
         }
     }
