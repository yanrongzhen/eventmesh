/*
 * Licensed to the Apache Software Foundation (ASF) under one or more
 * contributor license agreements.  See the NOTICE file distributed with
 * this work for additional information regarding copyright ownership.
 * The ASF licenses this file to You under the Apache License, Version 2.0
 * (the "License"); you may not use this file except in compliance with
 * the License.  You may obtain a copy of the License at
 *
 *     http://www.apache.org/licenses/LICENSE-2.0
 *
 * Unless required by applicable law or agreed to in writing, software
 * distributed under the License is distributed on an "AS IS" BASIS,
 * WITHOUT WARRANTIES OR CONDITIONS OF ANY KIND, either express or implied.
 * See the License for the specific language governing permissions and
 * limitations under the License.
 */

package org.apache.eventmesh.runtime.core.protocol.grpc.push;

import org.apache.eventmesh.common.protocol.grpc.protos.SimpleMessage;
import org.apache.eventmesh.common.protocol.grpc.protos.Subscription.SubscriptionItem.SubscriptionMode;
import org.apache.eventmesh.runtime.constants.EventMeshConstants;
import org.apache.eventmesh.runtime.core.protocol.grpc.consumer.consumergroup.StreamTopicConfig;
import org.apache.eventmesh.runtime.core.protocol.grpc.service.EventEmitter;

import org.apache.commons.collections4.CollectionUtils;
import org.apache.commons.collections4.MapUtils;
import org.apache.commons.lang3.RandomUtils;

import java.util.Collections;
import java.util.List;
import java.util.Map;
import java.util.Set;

import org.slf4j.Logger;
import org.slf4j.LoggerFactory;

import io.grpc.stub.StreamObserver;

public class StreamPushRequest extends AbstractPushRequest {

    private static final Logger LOGGER = LoggerFactory.getLogger(StreamPushRequest.class);

    private final Map<String, List<EventEmitter<SimpleMessage>>> idcEmitters;

    private final List<EventEmitter<SimpleMessage>> totalEmitters;

    private final SubscriptionMode subscriptionMode;

    private final int startIdx;

    public StreamPushRequest(HandleMsgContext handleMsgContext, Map<String, Set<AbstractPushRequest>> waitingRequests) {
        super(handleMsgContext, waitingRequests);

        StreamTopicConfig topicConfig = (StreamTopicConfig) handleMsgContext.getConsumeTopicConfig();
        this.idcEmitters = topicConfig.getIdcEmitters();
        this.totalEmitters = topicConfig.getTotalEmitters();
        this.subscriptionMode = topicConfig.getSubscriptionMode();
        this.startIdx = RandomUtils.nextInt(0, totalEmitters.size());
    }

    @Override
    public void tryPushRequest() {
        if (simpleMessage == null) {
            return;
        }

        List<EventEmitter<SimpleMessage>> eventEmitters = selectEmitter();

        for (EventEmitter<SimpleMessage> eventEmitter : eventEmitters) {
            this.lastPushTime = System.currentTimeMillis();

            simpleMessage = SimpleMessage.newBuilder(simpleMessage)
                    .putProperties(EventMeshConstants.REQ_EVENTMESH2C_TIMESTAMP, String.valueOf(lastPushTime)).build();
            try {
                // catch the error and retry, don't use eventEmitter.onNext() to hide the error
                StreamObserver<SimpleMessage> emitter = eventEmitter.getEmitter();
                synchronized (emitter) {
                    emitter.onNext(simpleMessage);
                }

                long cost = System.currentTimeMillis() - lastPushTime;
                LOGGER.info("message|eventMesh2client|emitter|topic={}|bizSeqNo={}" + "|uniqueId={}|cost={}",
                        simpleMessage.getTopic(), simpleMessage.getSeqNum(), simpleMessage.getUniqueId(), cost);
                complete();
            } catch (Throwable t) {
                long cost = System.currentTimeMillis() - lastPushTime;
                LOGGER.error("message|eventMesh2client|exception={} |emitter|topic={}|bizSeqNo={}" + "|uniqueId={}|cost={}",
                        t.getMessage(), simpleMessage.getTopic(), simpleMessage.getSeqNum(),
                        simpleMessage.getUniqueId(), cost, t);

                delayRetry();
            }
        }
    }

    private List<EventEmitter<SimpleMessage>> selectEmitter() {
<<<<<<< HEAD
        List<EventEmitter<SimpleMessage>> emitterList = MapUtils.getObject(idcEmitters,
                eventMeshGrpcConfiguration.getEventMeshIDC(), null);
=======
        List<EventEmitter<SimpleMessage>> emitterList =
                MapUtils.getObject(idcEmitters, eventMeshGrpcConfiguration.eventMeshIDC, null);
>>>>>>> 8e031dc7
        if (CollectionUtils.isNotEmpty(emitterList)) {
            if (subscriptionMode == SubscriptionMode.CLUSTERING) {
                return Collections.singletonList(emitterList.get((startIdx + retryTimes) % emitterList.size()));
            } else if (subscriptionMode == SubscriptionMode.BROADCASTING) {
                return emitterList;
            } else {
                LOGGER.error("Invalid Subscription Mode, no message returning back to subscriber.");
                return Collections.emptyList();
            }
        }

        if (CollectionUtils.isNotEmpty(totalEmitters)) {
            if (subscriptionMode == SubscriptionMode.CLUSTERING) {
                return Collections.singletonList(totalEmitters.get((startIdx + retryTimes) % totalEmitters.size()));
            } else if (subscriptionMode == SubscriptionMode.BROADCASTING) {
                return totalEmitters;
            } else {
                LOGGER.error("Invalid Subscription Mode, no message returning back to subscriber.");
                return Collections.emptyList();
            }
        }

        LOGGER.error("No event emitters from subscriber, no message returning.");
        return Collections.emptyList();
    }
}<|MERGE_RESOLUTION|>--- conflicted
+++ resolved
@@ -95,13 +95,8 @@
     }
 
     private List<EventEmitter<SimpleMessage>> selectEmitter() {
-<<<<<<< HEAD
         List<EventEmitter<SimpleMessage>> emitterList = MapUtils.getObject(idcEmitters,
                 eventMeshGrpcConfiguration.getEventMeshIDC(), null);
-=======
-        List<EventEmitter<SimpleMessage>> emitterList =
-                MapUtils.getObject(idcEmitters, eventMeshGrpcConfiguration.eventMeshIDC, null);
->>>>>>> 8e031dc7
         if (CollectionUtils.isNotEmpty(emitterList)) {
             if (subscriptionMode == SubscriptionMode.CLUSTERING) {
                 return Collections.singletonList(emitterList.get((startIdx + retryTimes) % emitterList.size()));
