/*
 * Licensed to the Apache Software Foundation (ASF) under one or more
 * contributor license agreements.  See the NOTICE file distributed with
 * this work for additional information regarding copyright ownership.
 * The ASF licenses this file to You under the Apache License, Version 2.0
 * (the "License"); you may not use this file except in compliance with
 * the License.  You may obtain a copy of the License at
 *
 *     http://www.apache.org/licenses/LICENSE-2.0
 *
 * Unless required by applicable law or agreed to in writing, software
 * distributed under the License is distributed on an "AS IS" BASIS,
 * WITHOUT WARRANTIES OR CONDITIONS OF ANY KIND, either express or implied.
 * See the License for the specific language governing permissions and
 * limitations under the License.
 */

package org.apache.eventmesh.runtime.core.protocol.http.consumer;

import org.apache.eventmesh.common.protocol.SubscriptionItem;
import org.apache.eventmesh.common.protocol.http.header.client.SubscribeRequestHeader;
import org.apache.eventmesh.common.protocol.http.header.client.UnSubscribeRequestHeader;
import org.apache.eventmesh.common.utils.JsonUtils;
import org.apache.eventmesh.runtime.core.consumergroup.ConsumerGroupConf;
import org.apache.eventmesh.runtime.core.consumergroup.ConsumerGroupMetadata;
import org.apache.eventmesh.runtime.core.consumergroup.ConsumerGroupTopicConf;
import org.apache.eventmesh.runtime.core.consumergroup.ConsumerGroupTopicMetadata;
import org.apache.eventmesh.runtime.core.protocol.http.processor.inf.Client;

import org.apache.commons.collections4.MapUtils;
import org.apache.commons.lang3.StringUtils;

import java.util.ArrayList;
import java.util.Collections;
import java.util.Date;
import java.util.HashMap;
import java.util.HashSet;
import java.util.List;
import java.util.Map;
import java.util.Objects;
import java.util.Set;
import java.util.concurrent.ConcurrentHashMap;
import java.util.concurrent.locks.ReadWriteLock;
import java.util.concurrent.locks.ReentrantReadWriteLock;

import org.slf4j.Logger;
import org.slf4j.LoggerFactory;

public final class HttpClientGroupMapping {
    private static final Logger LOGGER = LoggerFactory.getLogger(HttpClientGroupMapping.class);

    private final transient Map<String /**group*/, ConsumerGroupConf> localConsumerGroupMapping =
            new ConcurrentHashMap<>();

    private final transient Map<String /**group@topic*/, List<Client>> localClientInfoMapping =
            new ConcurrentHashMap<>();

    private final transient Set<String> localTopicSet = new HashSet<String>(16);

    private static final transient ReadWriteLock READ_WRITE_LOCK = new ReentrantReadWriteLock();

    private HttpClientGroupMapping() {

    }

    private static class Singleton {
        private static final HttpClientGroupMapping INSTANCE = new HttpClientGroupMapping();
    }

    public static HttpClientGroupMapping getInstance() {
        return Singleton.INSTANCE;
    }

    public Set<String> getLocalTopicSet() {
        return localTopicSet;
    }

    public Map<String, List<Client>> getLocalClientInfoMapping() {
        return localClientInfoMapping;
    }

    public ConsumerGroupConf getConsumerGroupConfByGroup(final String consumerGroup) {
        return localConsumerGroupMapping.get(consumerGroup);
    }

    public boolean addSubscription(final String consumerGroup, final String url, final String clientIdc,
                                   final List<SubscriptionItem> subscriptionList) {
        Objects.requireNonNull(url, "url can not be null");
        Objects.requireNonNull(consumerGroup, "consumerGroup can not be null");
        Objects.requireNonNull(clientIdc, "clientIdc can not be null");
        Objects.requireNonNull(subscriptionList, "subscriptionList can not be null");

        boolean isChange = false;
        try {
            READ_WRITE_LOCK.writeLock().lock();
            for (final SubscriptionItem subTopic : subscriptionList) {
                isChange = isChange || addSubscriptionByTopic(consumerGroup, url, clientIdc, subTopic);
            }
        } finally {
            READ_WRITE_LOCK.writeLock().unlock();
        }
        return isChange;
    }

    public boolean removeSubscription(final String consumerGroup, final String unSubscribeUrl, final String clientIdc,
                                      final List<String> unSubTopicList) {
        Objects.requireNonNull(unSubTopicList, "unSubTopicList can not be null");

        boolean isChange = false;
        try {
            READ_WRITE_LOCK.writeLock().lock();
            for (final String unSubTopic : unSubTopicList) {
                isChange = isChange || removeSubscriptionByTopic(consumerGroup, unSubscribeUrl, clientIdc, unSubTopic);
            }
        } finally {
            READ_WRITE_LOCK.writeLock().unlock();
        }
        return isChange;
    }

    public List<ConsumerGroupTopicConf> querySubscription() {

        try {
            READ_WRITE_LOCK.readLock().lock();

            if (MapUtils.isEmpty(localConsumerGroupMapping)) {
                return new ArrayList<>();
            }

            final List<ConsumerGroupTopicConf> consumerGroupTopicConfList = new ArrayList<>();

            for (final ConsumerGroupConf consumerGroupConf : localConsumerGroupMapping.values()) {
                if (MapUtils.isEmpty(consumerGroupConf.getConsumerGroupTopicConf())) {
                    continue;
                }

                for (final ConsumerGroupTopicConf consumerGroupTopicConf : consumerGroupConf.getConsumerGroupTopicConf().values()) {
                    consumerGroupTopicConfList.add(consumerGroupTopicConf);
                }
            }

            return consumerGroupTopicConfList;

        } finally {
            READ_WRITE_LOCK.readLock().unlock();
        }

    }

    public Map<String, String> prepareMetaData() {
        final Map<String, String> metadata = new HashMap<>(1 << 4);

        try {
            READ_WRITE_LOCK.readLock().lock();

            for (final Map.Entry<String, ConsumerGroupConf> consumerGroupMap : localConsumerGroupMapping.entrySet()) {
                final String consumerGroupKey = consumerGroupMap.getKey();
                final ConsumerGroupConf consumerGroupConf = consumerGroupMap.getValue();
                final ConsumerGroupMetadata consumerGroupMetadata = new ConsumerGroupMetadata();

                consumerGroupMetadata.setConsumerGroup(consumerGroupKey);

                final Map<String, ConsumerGroupTopicMetadata> consumerGroupTopicMetadataMap =
                        new HashMap<>(1 << 4);
                for (final Map.Entry<String, ConsumerGroupTopicConf> consumerGroupTopicConfEntry
                        : consumerGroupConf.getConsumerGroupTopicConf().entrySet()) {
                    final ConsumerGroupTopicConf consumerGroupTopicConf = consumerGroupTopicConfEntry.getValue();
                    final ConsumerGroupTopicMetadata consumerGroupTopicMetadata = new ConsumerGroupTopicMetadata();
                    consumerGroupTopicMetadata.setConsumerGroup(consumerGroupTopicConf.getConsumerGroup());
                    consumerGroupTopicMetadata.setTopic(consumerGroupTopicConf.getTopic());
                    consumerGroupTopicMetadata.setUrls(consumerGroupTopicConf.getUrls());
                    consumerGroupTopicMetadataMap.put(consumerGroupTopicConfEntry.getKey(), consumerGroupTopicMetadata);
                }
                consumerGroupMetadata.setConsumerGroupTopicMetadataMap(consumerGroupTopicMetadataMap);
                metadata.put(consumerGroupKey, JsonUtils.serialize(consumerGroupMetadata));
            }
        } finally {
            READ_WRITE_LOCK.readLock().unlock();
        }

        metadata.put("topicSet", JsonUtils.serialize(localTopicSet));
        return metadata;
    }

    public boolean addSubscriptionForRequestCode(final SubscribeRequestHeader subscribeRequestHeader,
                                                 final String consumerGroup,
                                                 final String url,
                                                 final List<SubscriptionItem> subscriptionList) {
        Objects.requireNonNull(url, "url can not be null");
        Objects.requireNonNull(consumerGroup, "consumerGroup can not be null");
        Objects.requireNonNull(subscribeRequestHeader, "subscribeRequestHeader can not be null");
        Objects.requireNonNull(subscriptionList, "subscriptionList can not be null");

        boolean isChange = false;
        try {
            READ_WRITE_LOCK.writeLock().lock();

            registerClientForSub(subscribeRequestHeader, consumerGroup, subscriptionList, url);
            for (final SubscriptionItem subTopic : subscriptionList) {
                isChange = isChange
                        || addSubscriptionByTopic(consumerGroup, url, subscribeRequestHeader.getIdc(), subTopic);
            }
        } finally {
            READ_WRITE_LOCK.writeLock().unlock();
        }
        return isChange;
    }

    private boolean addSubscriptionByTopic(final String consumerGroup, final String url, final String clientIdc,
                                           final SubscriptionItem subTopic) {
        Objects.requireNonNull(url, "url can not be null");
        Objects.requireNonNull(consumerGroup, "consumerGroup can not be null");
        Objects.requireNonNull(clientIdc, "clientIdc can not be null");
        Objects.requireNonNull(subTopic, "subTopic can not be null");

        boolean isChange = false;

        ConsumerGroupConf consumerGroupConf = localConsumerGroupMapping.get(consumerGroup);
        if (consumerGroupConf == null) {
            // new subscription
            consumerGroupConf = new ConsumerGroupConf(consumerGroup);
            final ConsumerGroupTopicConf consumeTopicConfig = new ConsumerGroupTopicConf();
            consumeTopicConfig.setConsumerGroup(consumerGroup);
            consumeTopicConfig.setTopic(subTopic.getTopic());
            consumeTopicConfig.setSubscriptionItem(subTopic);
            consumeTopicConfig.setUrls(new HashSet<>(Collections.singletonList(url)));
            final Map<String, List<String>> idcUrls = new HashMap<>();
            final List<String> urls = new ArrayList<String>();
            urls.add(url);
            idcUrls.put(clientIdc, urls);
            consumeTopicConfig.setIdcUrls(idcUrls);
            final Map<String, ConsumerGroupTopicConf> map = new HashMap<>();
            map.put(subTopic.getTopic(), consumeTopicConfig);
            consumerGroupConf.setConsumerGroupTopicConf(map);
            localConsumerGroupMapping.put(consumerGroup, consumerGroupConf);
            isChange = true;
        } else {
            // already subscribed
            final Map<String, ConsumerGroupTopicConf> map =
                    consumerGroupConf.getConsumerGroupTopicConf();
            if (!map.containsKey(subTopic.getTopic())) {
                //If there are multiple topics, append it
                final ConsumerGroupTopicConf newTopicConf = new ConsumerGroupTopicConf();
                newTopicConf.setConsumerGroup(consumerGroup);
                newTopicConf.setTopic(subTopic.getTopic());
                newTopicConf.setSubscriptionItem(subTopic);
                newTopicConf.setUrls(new HashSet<>(Collections.singletonList(url)));
                final Map<String, List<String>> idcUrls = new HashMap<>();
                final List<String> urls = new ArrayList<String>();
                urls.add(url);
                idcUrls.put(clientIdc, urls);
                newTopicConf.setIdcUrls(idcUrls);
                map.put(subTopic.getTopic(), newTopicConf);
                isChange = true;
            } else {
                final ConsumerGroupTopicConf currentTopicConf = map.get(subTopic.getTopic());
                if (!currentTopicConf.getUrls().add(url)) {
                    isChange = true;
                    if (LOGGER.isInfoEnabled()) {
                        LOGGER.info("add subscribe success, group:{}, url:{} , topic:{}", consumerGroup, url,
                                subTopic.getTopic());
                    }
                } else {
                    if (LOGGER.isWarnEnabled()) {
                        LOGGER.warn("The group has subscribed, group:{}, url:{} , topic:{}", consumerGroup, url,
                                subTopic.getTopic());
                    }
                }

                if (!currentTopicConf.getIdcUrls().containsKey(clientIdc)) {
                    final List<String> urls = new ArrayList<String>();
                    urls.add(url);
                    currentTopicConf.getIdcUrls().put(clientIdc, urls);
                    isChange = true;
                    if (LOGGER.isInfoEnabled()) {
                        LOGGER.info("add url to idcUrlMap success, group:{}, url:{}, topic:{}, clientIdc:{}",
                                consumerGroup, url, subTopic.getTopic(), clientIdc);
                    }
                } else {
                    final Set<String> tmpSet = new HashSet<>(currentTopicConf.getIdcUrls().get(clientIdc));
                    if (!tmpSet.contains(url)) {
                        currentTopicConf.getIdcUrls().get(clientIdc).add(url);
                        isChange = true;
                        if (LOGGER.isInfoEnabled()) {
                            LOGGER.info("add url to idcUrlMap success, group:{}, url:{}, topic:{}, clientIdc:{}",
                                    consumerGroup, url, subTopic.getTopic(), clientIdc);
                        }
                    } else {
                        if (LOGGER.isWarnEnabled()) {
                            LOGGER.warn("The idcUrlMap has contains url, group:{}, url:{} , topic:{}, clientIdc:{}",
                                    consumerGroup, url, subTopic.getTopic(), clientIdc);
                        }
                    }
                }
            }
        }
        return isChange;
    }

    private boolean removeSubscriptionByTopic(final String consumerGroup, final String unSubscribeUrl,
                                              final String clientIdc, final String unSubTopic) {
        Objects.requireNonNull(unSubscribeUrl, "unSubscribeUrl can not be null");
        Objects.requireNonNull(consumerGroup, "consumerGroup can not be null");
        Objects.requireNonNull(clientIdc, "clientIdc can not be null");
        Objects.requireNonNull(unSubTopic, "unSubTopic can not be null");

        boolean isChange = false;

        final ConsumerGroupConf consumerGroupConf = localConsumerGroupMapping.get(consumerGroup);
        if (consumerGroupConf == null) {
            if (LOGGER.isWarnEnabled()) {
                LOGGER.warn("unsubscribe fail, the current mesh does not have group subscriptionInfo, group:{}, url:{}",
                        consumerGroup, unSubscribeUrl);
            }
            return false;
        }

        final ConsumerGroupTopicConf consumerGroupTopicConf = consumerGroupConf.getConsumerGroupTopicConf().get(unSubTopic);
        if (consumerGroupTopicConf == null) {
            if (LOGGER.isWarnEnabled()) {
                LOGGER.warn(
                        "unsubscribe fail, the current mesh does not have group-topic subscriptionInfo, group:{}, topic:{}, url:{}",
                        consumerGroup, unSubTopic, unSubscribeUrl);
            }
            return false;
        }

        if (consumerGroupTopicConf.getUrls().remove(unSubscribeUrl)) {
            isChange = true;
            if (LOGGER.isInfoEnabled()) {
                LOGGER.info("remove url success, group:{}, topic:{}, url:{}", consumerGroup, unSubTopic, unSubscribeUrl);
            }
        } else {
            if (LOGGER.isWarnEnabled()) {
                LOGGER.warn("remove url fail, not exist subscrition of this url, group:{}, topic:{}, url:{}",
                        consumerGroup, unSubTopic, unSubscribeUrl);
            }
        }

        if (consumerGroupTopicConf.getIdcUrls().containsKey(clientIdc)) {
            if (consumerGroupTopicConf.getIdcUrls().get(clientIdc).remove(unSubscribeUrl)) {
                isChange = true;
                if (LOGGER.isInfoEnabled()) {
                    LOGGER.info("remove url from idcUrlMap success, group:{}, topic:{}, url:{}, clientIdc:{}",
                            consumerGroup, unSubTopic, unSubscribeUrl, clientIdc);
                }
            } else {
                if (LOGGER.isWarnEnabled()) {
                    LOGGER.warn(
                            "remove url from idcUrlMap fail,not exist subscrition of this url, group:{}, topic:{}, url:{}, clientIdc:{}",
                            consumerGroup, unSubTopic, unSubscribeUrl, clientIdc);
                }
            }
        } else {
            if (LOGGER.isWarnEnabled()) {
                LOGGER.warn(
                        "remove url from idcUrlMap fail,not exist subscrition of this idc , group:{}, topic:{}, url:{}, clientIdc:{}",
                        consumerGroup, unSubTopic, unSubscribeUrl, clientIdc);
            }
        }

        if (isChange && consumerGroupTopicConf.getUrls().size() == 0) {
            consumerGroupConf.getConsumerGroupTopicConf().remove(unSubTopic);
            if (LOGGER.isInfoEnabled()) {
                LOGGER.info("group unsubscribe topic success,group:{}, topic:{}", consumerGroup, unSubTopic);
            }
        }

        if (isChange && consumerGroupConf.getConsumerGroupTopicConf().size() == 0) {
            localConsumerGroupMapping.remove(consumerGroup);
            if (LOGGER.isInfoEnabled()) {
                LOGGER.info("group unsubscribe success,group:{}", consumerGroup);
            }
        }
        return isChange;
    }

    private void registerClientForSub(final SubscribeRequestHeader subscribeRequestHeader, final String consumerGroup,
                                      final List<SubscriptionItem> subscriptionItems, final String url) {
        Objects.requireNonNull(subscribeRequestHeader, "subscribeRequestHeader can not be null");
        Objects.requireNonNull(consumerGroup, "consumerGroup can not be null");
        Objects.requireNonNull(subscriptionItems, "subscriptionItems can not be null");
        Objects.requireNonNull(url, "url can not be null");

        for (final SubscriptionItem item : subscriptionItems) {
            final Client client = new Client();
            client.setEnv(subscribeRequestHeader.getEnv());
            client.setIdc(subscribeRequestHeader.getIdc());
            client.setSys(subscribeRequestHeader.getSys());
            client.setIp(subscribeRequestHeader.getIp());
            client.setPid(subscribeRequestHeader.getPid());
            client.setConsumerGroup(consumerGroup);
            client.setTopic(item.getTopic());
            client.setUrl(url);
            client.setLastUpTime(new Date());
            final String groupTopicKey = client.getConsumerGroup() + "@" + client.getTopic();
<<<<<<< HEAD

=======
>>>>>>> b295395a
            if (localClientInfoMapping.containsKey(groupTopicKey)) {
                final List<Client> localClients = localClientInfoMapping.get(groupTopicKey);
                boolean isContains = false;
                for (final Client localClient : localClients) {
                    if (StringUtils.equals(localClient.getUrl(), client.getUrl())) {
                        isContains = true;
                        localClient.setLastUpTime(client.getLastUpTime());
                        break;
                    }
                }

                if (!isContains) {
                    localClients.add(client);
                }
            } else {
                final List<Client> clients = new ArrayList<>();
                clients.add(client);
                localClientInfoMapping.put(groupTopicKey, clients);
            }
        }
    }

    public boolean removeSubscriptionForRequestCode(final UnSubscribeRequestHeader unSubscribeRequestHeader,
                                                    final String consumerGroup,
                                                    final String unSubscribeUrl,
                                                    final List<String> unSubTopicList) {
        Objects.requireNonNull(unSubTopicList, "unSubTopicList can not be null");
        Objects.requireNonNull(unSubscribeRequestHeader, "unSubscribeRequestHeader can not be null");
        Objects.requireNonNull(consumerGroup, "consumerGroup can not be null");
        Objects.requireNonNull(unSubscribeUrl, "unSubscribeUrl can not be null");

        boolean isChange = false;
        try {
            READ_WRITE_LOCK.writeLock().lock();

            registerClientForUnsub(unSubscribeRequestHeader, consumerGroup, unSubTopicList, unSubscribeUrl);
            for (final String unSubTopic : unSubTopicList) {
                isChange = isChange
                        || removeSubscriptionByTopic(consumerGroup,
                        unSubscribeUrl,
                        unSubscribeRequestHeader.getIdc(),
                        unSubTopic);
            }
        } finally {
            READ_WRITE_LOCK.writeLock().unlock();
        }
        return isChange;
    }

    private void registerClientForUnsub(final UnSubscribeRequestHeader unSubscribeRequestHeader,
                                        final String consumerGroup,
                                        final List<String> topicList,
                                        final String url) {
        Objects.requireNonNull(topicList, "topicList can not be null");
        Objects.requireNonNull(unSubscribeRequestHeader, "unSubscribeRequestHeader can not be null");
        Objects.requireNonNull(consumerGroup, "consumerGroup can not be null");
        Objects.requireNonNull(url, "url can not be null");

        for (final String topic : topicList) {
            final Client client = new Client();
            client.setEnv(unSubscribeRequestHeader.getEnv());
            client.setIdc(unSubscribeRequestHeader.getIdc());
            client.setSys(unSubscribeRequestHeader.getSys());
            client.setIp(unSubscribeRequestHeader.getIp());
            client.setPid(unSubscribeRequestHeader.getPid());
            client.setConsumerGroup(consumerGroup);
            client.setTopic(topic);
            client.setUrl(url);
            client.setLastUpTime(new Date());
            final String groupTopicKey = client.getConsumerGroup() + "@" + client.getTopic();

            if (localClientInfoMapping.containsKey(groupTopicKey)) {
                final List<Client> localClients =
                        localClientInfoMapping.get(groupTopicKey);
                boolean isContains = false;
                for (final Client localClient : localClients) {
                    if (StringUtils.equals(localClient.getUrl(), client.getUrl())) {
                        isContains = true;
                        localClient.setLastUpTime(client.getLastUpTime());
                        break;
                    }
                }

                if (!isContains) {
                    localClients.add(client);
                }
            } else {
                final List<Client> clients = new ArrayList<>();
                clients.add(client);
                localClientInfoMapping.put(groupTopicKey, clients);
            }
        }
    }
}
<|MERGE_RESOLUTION|>--- conflicted
+++ resolved
@@ -394,10 +394,6 @@
             client.setUrl(url);
             client.setLastUpTime(new Date());
             final String groupTopicKey = client.getConsumerGroup() + "@" + client.getTopic();
-<<<<<<< HEAD
-
-=======
->>>>>>> b295395a
             if (localClientInfoMapping.containsKey(groupTopicKey)) {
                 final List<Client> localClients = localClientInfoMapping.get(groupTopicKey);
                 boolean isContains = false;
