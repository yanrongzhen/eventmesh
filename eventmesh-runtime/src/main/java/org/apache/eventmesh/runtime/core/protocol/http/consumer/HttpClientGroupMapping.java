--- conflicted
+++ resolved
@@ -375,7 +375,6 @@
         return isChange;
     }
 
-<<<<<<< HEAD
     private void registerClientForSub(final SubscribeRequestHeader subscribeRequestHeader, final String consumerGroup,
                                       final List<SubscriptionItem> subscriptionItems, final String url) {
         Objects.requireNonNull(subscribeRequestHeader, "subscribeRequestHeader can not be null");
@@ -385,12 +384,6 @@
 
         for (final SubscriptionItem item : subscriptionItems) {
             final Client client = new Client();
-=======
-    private void registerClientForSub(SubscribeRequestHeader subscribeRequestHeader, String consumerGroup,
-                                      final List<SubscriptionItem> subscriptionItems, String url) {
-        for (SubscriptionItem item : subscriptionItems) {
-            Client client = new Client();
->>>>>>> 5d2de160
             client.setEnv(subscribeRequestHeader.getEnv());
             client.setIdc(subscribeRequestHeader.getIdc());
             client.setSys(subscribeRequestHeader.getSys());
@@ -400,20 +393,11 @@
             client.setTopic(item.getTopic());
             client.setUrl(url);
             client.setLastUpTime(new Date());
-<<<<<<< HEAD
             final String groupTopicKey = client.getConsumerGroup() + "@" + client.getTopic();
-
-=======
-            String groupTopicKey = client.getConsumerGroup() + "@" + client.getTopic();
->>>>>>> 5d2de160
             if (localClientInfoMapping.containsKey(groupTopicKey)) {
                 final List<Client> localClients = localClientInfoMapping.get(groupTopicKey);
                 boolean isContains = false;
-<<<<<<< HEAD
                 for (final Client localClient : localClients) {
-=======
-                for (Client localClient : localClients) {
->>>>>>> 5d2de160
                     if (StringUtils.equals(localClient.getUrl(), client.getUrl())) {
                         isContains = true;
                         localClient.setLastUpTime(client.getLastUpTime());
@@ -459,7 +443,6 @@
         return isChange;
     }
 
-<<<<<<< HEAD
     private void registerClientForUnsub(final UnSubscribeRequestHeader unSubscribeRequestHeader,
                                         final String consumerGroup,
                                         final List<String> topicList,
@@ -471,13 +454,6 @@
 
         for (final String topic : topicList) {
             final Client client = new Client();
-=======
-    private void registerClientForUnsub(UnSubscribeRequestHeader unSubscribeRequestHeader,
-                                        String consumerGroup,
-                                        final List<String> topicList, String url) {
-        for (String topic : topicList) {
-            Client client = new Client();
->>>>>>> 5d2de160
             client.setEnv(unSubscribeRequestHeader.getEnv());
             client.setIdc(unSubscribeRequestHeader.getIdc());
             client.setSys(unSubscribeRequestHeader.getSys());
@@ -487,21 +463,13 @@
             client.setTopic(topic);
             client.setUrl(url);
             client.setLastUpTime(new Date());
-<<<<<<< HEAD
             final String groupTopicKey = client.getConsumerGroup() + "@" + client.getTopic();
-=======
-            String groupTopicKey = client.getConsumerGroup() + "@" + client.getTopic();
->>>>>>> 5d2de160
 
             if (localClientInfoMapping.containsKey(groupTopicKey)) {
                 final List<Client> localClients =
                         localClientInfoMapping.get(groupTopicKey);
                 boolean isContains = false;
-<<<<<<< HEAD
                 for (final Client localClient : localClients) {
-=======
-                for (Client localClient : localClients) {
->>>>>>> 5d2de160
                     if (StringUtils.equals(localClient.getUrl(), client.getUrl())) {
                         isContains = true;
                         localClient.setLastUpTime(client.getLastUpTime());
