--- conflicted
+++ resolved
@@ -107,11 +107,7 @@
             builder.addHeader(ProtocolKey.LANGUAGE, Constants.LANGUAGE_JAVA);
             builder.addHeader(ProtocolKey.VERSION, ProtocolVersion.V1.getVersion());
             builder.addHeader(ProtocolKey.EventMeshInstanceKey.EVENTMESHCLUSTER,
-<<<<<<< HEAD
                     eventMeshGrpcConfiguration.getEventMeshCluster());
-=======
-                    eventMeshGrpcConfiguration.eventMeshCluster);
->>>>>>> 8e031dc7
             builder.addHeader(ProtocolKey.EventMeshInstanceKey.EVENTMESHIP, eventMeshGrpcConfiguration.eventMeshIp);
             builder.addHeader(ProtocolKey.EventMeshInstanceKey.EVENTMESHENV, eventMeshGrpcConfiguration.getEventMeshEnv());
             builder.addHeader(ProtocolKey.EventMeshInstanceKey.EVENTMESHIDC, eventMeshGrpcConfiguration.getEventMeshIDC());
