/*
 * Licensed to the Apache Software Foundation (ASF) under one or more
 * contributor license agreements.  See the NOTICE file distributed with
 * this work for additional information regarding copyright ownership.
 * The ASF licenses this file to You under the Apache License, Version 2.0
 * (the "License"); you may not use this file except in compliance with
 * the License.  You may obtain a copy of the License at
 *
 *     http://www.apache.org/licenses/LICENSE-2.0
 *
 * Unless required by applicable law or agreed to in writing, software
 * distributed under the License is distributed on an "AS IS" BASIS,
 * WITHOUT WARRANTIES OR CONDITIONS OF ANY KIND, either express or implied.
 * See the License for the specific language governing permissions and
 * limitations under the License.
 */

package org.apache.eventmesh.runtime.boot;

import org.apache.eventmesh.common.config.CommonConfiguration;
import org.apache.eventmesh.common.config.ConfigurationWrapper;
import org.apache.eventmesh.common.utils.ConfigurationContextUtil;
import org.apache.eventmesh.runtime.acl.Acl;
import org.apache.eventmesh.runtime.common.ServiceState;
import org.apache.eventmesh.runtime.connector.ConnectorResource;
import org.apache.eventmesh.runtime.constants.EventMeshConstants;
import org.apache.eventmesh.runtime.registry.Registry;
import org.apache.eventmesh.runtime.trace.Trace;

import java.util.List;
import java.util.Objects;
import java.util.concurrent.CopyOnWriteArrayList;

import org.slf4j.Logger;
import org.slf4j.LoggerFactory;

public class EventMeshServer {

    public static final Logger LOGGER = LoggerFactory.getLogger(EventMeshServer.class);

    private final Acl acl;

    private Registry registry;

    private static Trace trace;

    private final ConnectorResource connectorResource;

    private ServiceState serviceState;

    private final CommonConfiguration configuration;

    private static final List<EventMeshBootstrap> BOOTSTRAP_LIST = new CopyOnWriteArrayList<>();

<<<<<<< HEAD
    public EventMeshServer(final ConfigurationWrapper configurationWrapper) throws Exception {
        final CommonConfiguration configuration = new CommonConfiguration(configurationWrapper);
=======
    private static final String SERVER_STATE_MSG = "server state:{}";

    public EventMeshServer(final ConfigurationWrapper configurationWrapper) throws Exception {
        CommonConfiguration configuration = new CommonConfiguration(configurationWrapper);
>>>>>>> 5d2de160
        configuration.init();
        this.configuration = configuration;
        this.acl = new Acl();
        this.registry = new Registry();
        trace = new Trace(configuration.isEventMeshServerTraceEnable());
        this.connectorResource = new ConnectorResource();

        final List<String> provideServerProtocols = configuration.getEventMeshProvideServerProtocols();
        for (final String provideServerProtocol : provideServerProtocols) {
            if (ConfigurationContextUtil.HTTP.equals(provideServerProtocol)) {
                BOOTSTRAP_LIST.add(new EventMeshHttpBootstrap(this,
                        configurationWrapper, registry));
            }
            if (ConfigurationContextUtil.TCP.equals(provideServerProtocol)) {
                BOOTSTRAP_LIST.add(new EventMeshTcpBootstrap(this,
                        configurationWrapper, registry));
            }
            if (ConfigurationContextUtil.GRPC.equals(provideServerProtocol)) {
                BOOTSTRAP_LIST.add(new EventMeshGrpcBootstrap(configurationWrapper,
                        registry));
            }
        }

        init();
    }

    private void init() throws Exception {
        if (Objects.nonNull(configuration)) {
            connectorResource.init(configuration.getEventMeshConnectorPluginType());
            if (configuration.isEventMeshServerSecurityEnable()) {
                acl.init(configuration.getEventMeshSecurityPluginType());
            }
            if (configuration.isEventMeshServerRegistryEnable()) {
                registry.init(configuration.getEventMeshRegistryPluginType());
            }
            if (configuration.isEventMeshServerTraceEnable()) {
                trace.init(configuration.getEventMeshTracePluginType());
            }
        }

        // server init
        for (final EventMeshBootstrap eventMeshBootstrap : BOOTSTRAP_LIST) {
            eventMeshBootstrap.init();
        }

<<<<<<< HEAD
        final String eventStore = System
=======
        String eventStore = System
>>>>>>> 5d2de160
                .getProperty(EventMeshConstants.EVENT_STORE_PROPERTIES, System.getenv(EventMeshConstants.EVENT_STORE_ENV));

        if (LOGGER.isInfoEnabled()) {
            LOGGER.info("eventStore : {}", eventStore);
        }

        serviceState = ServiceState.INITED;
<<<<<<< HEAD

        if (LOGGER.isInfoEnabled()) {
            LOGGER.info("server state:{}", serviceState);
=======
        if (LOGGER.isInfoEnabled()) {
            LOGGER.info(SERVER_STATE_MSG, serviceState);
>>>>>>> 5d2de160
        }
    }

    public void start() throws Exception {
        if (Objects.nonNull(configuration)) {
            if (configuration.isEventMeshServerSecurityEnable()) {
                acl.start();
            }
            // registry start
            if (configuration.isEventMeshServerRegistryEnable()) {
                registry.start();
            }
        }
        // server start
        for (final EventMeshBootstrap eventMeshBootstrap : BOOTSTRAP_LIST) {
            eventMeshBootstrap.start();
        }

        serviceState = ServiceState.RUNNING;
        if (LOGGER.isInfoEnabled()) {
<<<<<<< HEAD
            LOGGER.info("server state:{}", serviceState);
        }
=======
            LOGGER.info(SERVER_STATE_MSG, serviceState);
        }

>>>>>>> 5d2de160
    }

    public void shutdown() throws Exception {
        serviceState = ServiceState.STOPING;
<<<<<<< HEAD
        if (LOGGER.isInfoEnabled()) {
            LOGGER.info("server state:{}", serviceState);
        }
=======
        LOGGER.info(SERVER_STATE_MSG, serviceState);
>>>>>>> 5d2de160

        for (final EventMeshBootstrap eventMeshBootstrap : BOOTSTRAP_LIST) {
            eventMeshBootstrap.shutdown();
        }

        if (configuration != null
                && configuration.isEventMeshServerRegistryEnable()) {
            registry.shutdown();
        }

        connectorResource.release();

        if (configuration != null && configuration.isEventMeshServerSecurityEnable()) {
            acl.shutdown();
        }

        if (configuration != null && configuration.isEventMeshServerTraceEnable()) {
            trace.shutdown();
        }

        ConfigurationContextUtil.clear();
        serviceState = ServiceState.STOPED;

        if (LOGGER.isInfoEnabled()) {
<<<<<<< HEAD
            LOGGER.info("server state:{}", serviceState);
=======
            LOGGER.info(SERVER_STATE_MSG, serviceState);
>>>>>>> 5d2de160
        }
    }

    public static Trace getTrace() {
        return trace;
    }

    public ServiceState getServiceState() {
        return serviceState;
    }

    public Registry getRegistry() {
        return registry;
    }

    public void setRegistry(final Registry registry) {
        this.registry = registry;
    }
}<|MERGE_RESOLUTION|>--- conflicted
+++ resolved
@@ -52,15 +52,10 @@
 
     private static final List<EventMeshBootstrap> BOOTSTRAP_LIST = new CopyOnWriteArrayList<>();
 
-<<<<<<< HEAD
-    public EventMeshServer(final ConfigurationWrapper configurationWrapper) throws Exception {
-        final CommonConfiguration configuration = new CommonConfiguration(configurationWrapper);
-=======
     private static final String SERVER_STATE_MSG = "server state:{}";
 
     public EventMeshServer(final ConfigurationWrapper configurationWrapper) throws Exception {
         CommonConfiguration configuration = new CommonConfiguration(configurationWrapper);
->>>>>>> 5d2de160
         configuration.init();
         this.configuration = configuration;
         this.acl = new Acl();
@@ -106,11 +101,7 @@
             eventMeshBootstrap.init();
         }
 
-<<<<<<< HEAD
         final String eventStore = System
-=======
-        String eventStore = System
->>>>>>> 5d2de160
                 .getProperty(EventMeshConstants.EVENT_STORE_PROPERTIES, System.getenv(EventMeshConstants.EVENT_STORE_ENV));
 
         if (LOGGER.isInfoEnabled()) {
@@ -118,14 +109,9 @@
         }
 
         serviceState = ServiceState.INITED;
-<<<<<<< HEAD
 
         if (LOGGER.isInfoEnabled()) {
-            LOGGER.info("server state:{}", serviceState);
-=======
-        if (LOGGER.isInfoEnabled()) {
             LOGGER.info(SERVER_STATE_MSG, serviceState);
->>>>>>> 5d2de160
         }
     }
 
@@ -146,25 +132,16 @@
 
         serviceState = ServiceState.RUNNING;
         if (LOGGER.isInfoEnabled()) {
-<<<<<<< HEAD
-            LOGGER.info("server state:{}", serviceState);
-        }
-=======
             LOGGER.info(SERVER_STATE_MSG, serviceState);
         }
 
->>>>>>> 5d2de160
     }
 
     public void shutdown() throws Exception {
         serviceState = ServiceState.STOPING;
-<<<<<<< HEAD
         if (LOGGER.isInfoEnabled()) {
-            LOGGER.info("server state:{}", serviceState);
+            LOGGER.info(SERVER_STATE_MSG, serviceState);
         }
-=======
-        LOGGER.info(SERVER_STATE_MSG, serviceState);
->>>>>>> 5d2de160
 
         for (final EventMeshBootstrap eventMeshBootstrap : BOOTSTRAP_LIST) {
             eventMeshBootstrap.shutdown();
@@ -189,11 +166,7 @@
         serviceState = ServiceState.STOPED;
 
         if (LOGGER.isInfoEnabled()) {
-<<<<<<< HEAD
-            LOGGER.info("server state:{}", serviceState);
-=======
             LOGGER.info(SERVER_STATE_MSG, serviceState);
->>>>>>> 5d2de160
         }
     }
 
