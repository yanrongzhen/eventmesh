--- conflicted
+++ resolved
@@ -33,16 +33,10 @@
     }
 
     public void startAccessServer() throws Exception {
-<<<<<<< HEAD
         ConfigurationWrapper configurationWrapper =
                 new ConfigurationWrapper(EventMeshConstants.EVENTMESH_CONF_HOME,
                         EventMeshConstants.EVENTMESH_CONF_FILE, false);
-        eventMeshServer = new EventMeshServer(configurationWrapper);
-=======
-        eventMeshServer = new EventMeshServer(new ConfigurationWrapper(EventMeshConstants.EVENTMESH_CONF_HOME,
-                EventMeshConstants.EVENTMESH_CONF_FILE, false));
->>>>>>> 5d2de160
-        eventMeshServer.start();
+        new EventMeshServer(configurationWrapper).start();
     }
 
     public void shutdownAccessServer() throws Exception {
